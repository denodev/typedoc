// Copyright 2018-2020 the Deno authors. All rights reserved. MIT license.

/// <reference no-default-lib="true" />
/// <reference lib="esnext" />

declare namespace Deno {
  /** 当前正在运行的进程 ID。 */
  export let pid: number;

  /** 显示环境变量 `NO_COLOR` 的值。
   *
   * See: https://no-color.org/ */
  export let noColor: boolean;

  export interface TestDefinition {
    fn: () => void | Promise<void>;
    name: string;
    ignore?: boolean;
    disableOpSanitizer?: boolean;
    disableResourceSanitizer?: boolean;
  }

  /** 注册一个测试，它将在命令行执行 `deno test` 操作并且包含的模块看起来像一个测试模块时运行，
   * 或者在使用 `Deno.runTests` 时显式运行。如果需要， `fn` 可以是异步的。
   *
   *          import {assert, fail, assertEquals} from "https://deno.land/std/testing/asserts.ts";
   *
   *          Deno.test({
   *            name: "example test",
   *            fn(): void {
   *              assertEquals("world", "world");
   *            },
   *          });
   *
   *          Deno.test({
   *            name: "example ignored test",
   *            ignore: Deno.build.os === "win"
   *            fn(): void {
   *              // 仅在 Windows 机器上忽略这个测试。
   *            },
   *          });
   *
   *          Deno.test({
   *            name: "example async test",
   *            async fn() {
   *              const decoder = new TextDecoder("utf-8");
   *              const data = await Deno.readFile("hello_world.txt");
   *              assertEquals(decoder.decode(data), "Hello world")
   *            }
   *          });
   */
  export function test(t: TestDefinition): void;

  /** 注册一个测试，它将在命令行执行 `deno test` 操作并且包含的模块看起来像一个测试模块时运行，
   * 或者在使用 `Deno.runTests` 时显式运行。
   *
   *        import {assert, fail, assertEquals} from "https://deno.land/std/testing/asserts.ts";
   *
   *        Deno.test(function myTestFunction():void {
   *          assertEquals("hello", "hello");
   *        });
   *
   *        Deno.test(async function myAsyncTestFunction():Promise<void> {
   *          const decoder = new TextDecoder("utf-8");
   *          const data = await Deno.readFile("hello_world.txt");
   *          assertEquals(decoder.decode(data), "Hello world")
   *        });
   **/
  export function test(fn: () => void | Promise<void>): void;

  /** 注册一个测试，它将在命令行执行 `deno test` 操作并且包含的模块看起来像一个测试模块时运行，
   * 或者在使用 `Deno.runTests` 时显式运行。
   *
   *        import {assert, fail, assertEquals} from "https://deno.land/std/testing/asserts.ts";
   *
   *        Deno.test("My test description", ():void => {
   *          assertEquals("hello", "hello");
   *        });
   *
   *        Deno.test("My async test description", async ():Promise<void> => {
   *          const decoder = new TextDecoder("utf-8");
   *          const data = await Deno.readFile("hello_world.txt");
   *          assertEquals(decoder.decode(data), "Hello world")
   *        });
   * */
  export function test(name: string, fn: () => void | Promise<void>): void;

  export interface TestMessage {
    start?: {
      tests: TestDefinition[];
    };
    testStart?: {
      [P in keyof TestDefinition]: TestDefinition[P];
    };
    testEnd?: {
      name: string;
      status: "passed" | "failed" | "ignored";
      duration: number;
      error?: Error;
    };
    end?: {
      filtered: number;
      ignored: number;
      measured: number;
      passed: number;
      failed: number;
      duration: number;
      results: Array<TestMessage["testEnd"] & {}>;
    };
  }

  export interface RunTestsOptions {
    /**
     * 如果为 `true`，当测试失败时 Deno 将以状态码 1 退出。
     *
     * 默认为 `true`。
     */
    exitOnFail?: boolean;
    /** 如果为 `true`，Deno 将在第一次测试失败后退出。默认值为 `false` */
    failFast?: boolean;
    /** 用于筛选要运行的测试的字符串或正则表达式。只有当测试名称与提供的 `String` 或 `RegExp` 相匹配时才会运行。*/
    filter?: string | RegExp;
    /** 用于跳过要运行的测试的字符串或正则表达式。当测试名称与提供的 `String` 或 `RegExp` 相匹配时将不会运行。 */
    skip?: string | RegExp;
    /** 禁用记录结果. 默认值为 `false`。 */
    disableLog?: boolean;
    /** 如果为 `true`，将 `deno test` 完成的结果输出到控制台。默认值为 `true`. */
    reportToConsole?: boolean;
    /** 回调从测试运行收到的每个消息。 */
    onMessage?: (message: TestMessage) => void | Promise<void>;
  }

  /** 运行所有通过 `Deno.test()` 注册的测试。始终异步 resolve。
   *
   *        // 注册一个测试。
   *        Deno.test({
   *          name: "example test",
   *          fn(): void {
   *            assertEquals("world", "world");
   *            assertEquals({ hello: "world" }, { hello: "world" });
   *          },
   *        });
   *
   *        // 运行所有已经注册过的测试。
   *        const runInfo = await Deno.runTests();
   *        console.log(runInfo.duration);  // all tests duration, e.g. "5" (in ms)
   *        console.log(runInfo.stats.passed);  // e.g. 1
   *        console.log(runInfo.results[0].name);  // e.g. "example test"
   */
  export function runTests(
    opts?: RunTestsOptions
  ): Promise<TestMessage["end"]> & {};

  /** 返回 1 分钟、5 分钟和 15 分钟平均负载的数组。
   * 平均负载是对最后 1 分钟、5 分钟和 15 分钟的 CPU 以及 IO 利用率的度量，以分数表示。
   * `0` 表示没有负载。
   * 在 Windows 上，这 3 个值始终相同，代表当前负载，而不是 1 分钟、5 分钟和 15 分钟的平均负载。
   *
   *       console.log(Deno.loadavg());  // e.g. [ 0.71, 0.44, 0.44 ]
   *
   * 需要 `allow-env` 权限。
   */
  export function loadavg(): number[];

  /** 获取 Deno 进程所在的计算机主机名(`hostname`)。
   *
   *       console.log(Deno.hostname());
   *
   *  需要 `allow-env` 权限。
   */
  export function hostname(): string;

  /** 返回操作系统的发行版本。
   *
   *       console.log(Deno.osRelease());
   *
   * 需要 `allow-env` 权限。
   */
  export function osRelease(): string;

  /** 退出 Deno 进程，可以指定退出码，若无则为 0。
   *
   *       Deno.exit(5);
   */
  export function exit(code?: number): never;

  /** 返回调用时环境变量的快照。如果更改环境变量对象的属性，则会在进程的环境中设置该属性。
   * 环境变量对象只接受 `string` 类型的值。
   *
   *       const myEnv = Deno.env();
   *       console.log(myEnv.SHELL);
   *       myEnv.TEST_VAR = "HELLO";
   *       const newEnv = Deno.env();
   *       console.log(myEnv.TEST_VAR === newEnv.TEST_VAR);  // outputs "true"
   *
   * 需要 `allow-env` 权限 */
  export function env(): {
    [index: string]: string;
  };

  /** 获取环境变量的值。如果 `key` 不存在，则返回 `undefined`。
   *
   *       console.log(Deno.env("HOME"));  // e.g. outputs "/home/alice"
   *       console.log(Deno.env("MADE_UP_VAR"));  // outputs "Undefined"
   *
   * 需要 `allow-env` 权限 */
  export function env(key: string): string | undefined;

  /** **UNSTABLE** */
  export type DirKind =
    | "home"
    | "cache"
    | "config"
    | "executable"
    | "data"
    | "data_local"
    | "audio"
    | "desktop"
    | "document"
    | "download"
    | "font"
    | "picture"
    | "public"
    | "template"
    | "tmp"
    | "video";

  /**
   * **不稳定**: 当前正在评估中，以确定是否应重命名方法名 `dir` 和参数类型 `DirKind`。
   *
   * 返回特定于用户和平台的目录。
   *
   *       const homeDirectory = Deno.dir("home");
   *
   * 需要 `allow-env` 权限。
   *
   * 如果没有适用的目录或发生任何其他错误，则返回 `null`。
   *
   * 参数值包含：`"home"`, `"cache"`, `"config"`, `"executable"`, `"data"`,
   * `"data_local"`, `"audio"`, `"desktop"`, `"document"`, `"download"`,
   * `"font"`, `"picture"`, `"public"`, `"template"`, `"tmp"`, `"video"`
   *
   * `"home"`
   *
   * |平台      | 值                                       | 示例                    |
   * | ------- | -----------------------------------------| -----------------------|
   * | Linux   | `$HOME`                                  | /home/alice            |
   * | macOS   | `$HOME`                                  | /Users/alice           |
   * | Windows | `{FOLDERID_Profile}`                     | C:\Users\Alice         |
   *
   * `"cache"`
   *
   * |平台      | 值                                  | 示例                          |
   * | ------- | ----------------------------------- | ---------------------------- |
   * | Linux   | `$XDG_CACHE_HOME` or `$HOME`/.cache | /home/alice/.cache           |
   * | macOS   | `$HOME`/Library/Caches              | /Users/Alice/Library/Caches  |
   * | Windows | `{FOLDERID_LocalAppData}`           | C:\Users\Alice\AppData\Local |
   *
   * `"config"`
   *
   * |平台      | 值                                    | 示例                              |
   * | ------- | ------------------------------------- | -------------------------------- |
   * | Linux   | `$XDG_CONFIG_HOME` or `$HOME`/.config | /home/alice/.config              |
   * | macOS   | `$HOME`/Library/Preferences           | /Users/Alice/Library/Preferences |
   * | Windows | `{FOLDERID_RoamingAppData}`           | C:\Users\Alice\AppData\Roaming   |
   *
   * `"executable"`
   *
   * |平台      | 值                                                              | 示例                    |
   * | ------- | --------------------------------------------------------------- | -----------------------|
   * | Linux   | `XDG_BIN_HOME` or `$XDG_DATA_HOME`/../bin or `$HOME`/.local/bin | /home/alice/.local/bin |
   * | macOS   | -                                                               | -                      |
   * | Windows | -                                                               | -                      |
   *
   * `"data"`
   *
   * |平台      | 值                                       | 示例                                      |
   * | ------- | ---------------------------------------- | ---------------------------------------- |
   * | Linux   | `$XDG_DATA_HOME` or `$HOME`/.local/share | /home/alice/.local/share                 |
   * | macOS   | `$HOME`/Library/Application Support      | /Users/Alice/Library/Application Support |
   * | Windows | `{FOLDERID_RoamingAppData}`              | C:\Users\Alice\AppData\Roaming           |
   *
   * `"data_local"`
   *
   * |平台      | 值                                       | 示例                                      |
   * | ------- | ---------------------------------------- | ---------------------------------------- |
   * | Linux   | `$XDG_DATA_HOME` or `$HOME`/.local/share | /home/alice/.local/share                 |
   * | macOS   | `$HOME`/Library/Application Support      | /Users/Alice/Library/Application Support |
   * | Windows | `{FOLDERID_LocalAppData}`                | C:\Users\Alice\AppData\Local             |
   *
   * `"audio"`
   *
   * |平台      | 值                 | 示例                  |
   * | ------- | ------------------ | -------------------- |
   * | Linux   | `XDG_MUSIC_DIR`    | /home/alice/Music    |
   * | macOS   | `$HOME`/Music      | /Users/Alice/Music   |
   * | Windows | `{FOLDERID_Music}` | C:\Users\Alice\Music |
   *
   * `"desktop"`
   *
   * |平台      | 值                   | 示例                    |
   * | ------- | -------------------- | ---------------------- |
   * | Linux   | `XDG_DESKTOP_DIR`    | /home/alice/Desktop    |
   * | macOS   | `$HOME`/Desktop      | /Users/Alice/Desktop   |
   * | Windows | `{FOLDERID_Desktop}` | C:\Users\Alice\Desktop |
   *
   * `"document"`
   *
   * |平台      | 值                     | 示例                      |
   * | ------- | ---------------------- | ------------------------ |
   * | Linux   | `XDG_DOCUMENTS_DIR`    | /home/alice/Documents    |
   * | macOS   | `$HOME`/Documents      | /Users/Alice/Documents   |
   * | Windows | `{FOLDERID_Documents}` | C:\Users\Alice\Documents |
   *
   * `"download"`
   *
   * |平台      | 值                     | 示例                      |
   * | ------- | ---------------------- | ------------------------ |
   * | Linux   | `XDG_DOWNLOAD_DIR`     | /home/alice/Downloads    |
   * | macOS   | `$HOME`/Downloads      | /Users/Alice/Downloads   |
   * | Windows | `{FOLDERID_Downloads}` | C:\Users\Alice\Downloads |
   *
   * `"font"`
   *
   * |平台      | 值                                                   | 示例                           |
   * | ------- | ---------------------------------------------------- | ------------------------------ |
   * | Linux   | `$XDG_DATA_HOME`/fonts or `$HOME`/.local/share/fonts | /home/alice/.local/share/fonts |
   * | macOS   | `$HOME/Library/Fonts`                                | /Users/Alice/Library/Fonts     |
   * | Windows | –                                                    | –                              |
   *
   * `"picture"`
   *
   * |平台      | 值                    | 示例                     |
   * | ------- | --------------------- | ----------------------- |
   * | Linux   | `XDG_PICTURES_DIR`    | /home/alice/Pictures    |
   * | macOS   | `$HOME`/Pictures      | /Users/Alice/Pictures   |
   * | Windows | `{FOLDERID_Pictures}` | C:\Users\Alice\Pictures |
   *
   * `"public"`
   *
   * |平台      | 值                    | 示例                 |
   * | ------- | --------------------- | ------------------- |
   * | Linux   | `XDG_PUBLICSHARE_DIR` | /home/alice/Public  |
   * | macOS   | `$HOME`/Public        | /Users/Alice/Public |
   * | Windows | `{FOLDERID_Public}`   | C:\Users\Public     |
   *
   * `"template"`
   *
   * |平台      | 值                     | 示例                                                       |
   * | ------- | ---------------------- | ---------------------------------------------------------- |
   * | Linux   | `XDG_TEMPLATES_DIR`    | /home/alice/Templates                                      |
   * | macOS   | –                      | –                                                          |
   * | Windows | `{FOLDERID_Templates}` | C:\Users\Alice\AppData\Roaming\Microsoft\Windows\Templates |
   *
   * `"tmp"`
   *
   * |平台      | 值                     | 示例                                                        |
   * | ------- | ---------------------- | ---------------------------------------------------------- |
   * | Linux   | `TMPDIR`               | /tmp                                                       |
   * | macOS   | `TMPDIR`               | /tmp                                                       |
   * | Windows | `{TMP}`                | C:\Users\Alice\AppData\Local\Temp                          |
   *
   * `"video"`
   *
   * |平台      | 值                  | 示例                   |
   * | ------- | ------------------- | --------------------- |
   * | Linux   | `XDG_VIDEOS_DIR`    | /home/alice/Videos    |
   * | macOS   | `$HOME`/Movies      | /Users/Alice/Movies   |
   * | Windows | `{FOLDERID_Videos}` | C:\Users\Alice\Videos |
   *
   */
  export function dir(kind: DirKind): string | null;

  /**
   * 返回当前 deno 可执行文件的路径。
   *
   *       console.log(Deno.execPath());  // e.g. "/home/alice/.local/bin/deno"
   *
   * 需要 `allow-env` 权限。
   */
  export function execPath(): string;

  /**
   * **不稳定**: 获取当前工作目录是否需要明确的权限，目前正在评估中。
   *
   * 返回当前工作目录的字符串。
   *
   * 如果当前目录可以通过多个路径访问（由于符号链接导致），可能会返回其中任意一个。
   *
   *       const currentWorkingDirectory = Deno.cwd();
   *
   * 如果目录不存在，则抛出 `Deno.errors.NotFound`。
   */
  export function cwd(): string;

  /**
   * **不稳定**: 更改当前工作目录是否需要明确的权限，目前正在评估中。
   *
   * 将当前工作目录更改为指定路径。
   *
   *       Deno.chdir("/home/userA");
   *       Deno.chdir("../userB");
   *       Deno.chdir("C:\\Program Files (x86)\\Java");
   *
   * 如果目录未被找到，则抛出 `Deno.errors.NotFound` 。
   * 如果用户没有访问权限，则抛出 `Deno.errors.PermissionDenied` 。
   */
  export function chdir(directory: string): void;

  /**
   * **不稳定**: 新 API，没有经过审查。正在考虑调用此 API 时，是否需要申请权限。
   *
   * 获取进程权限掩码。如果提供 `mask`，则设置进程权限掩码。
   * 此函数始终返回调用前的权限掩码。
   *
   *        console.log(Deno.umask());  // e.g. 18 (0o022)
   *        const prevUmaskValue = Deno.umask(0o077);  // e.g. 18 (0o022)
   *        console.log(Deno.umask());  // e.g. 63 (0o077)
   *
   * 注意: 此 API 未在 Windows 平台实现。
   */
  export function umask(mask?: number): number;

  /** **不稳定**: 可能会移动到 `Deno.symbols`。 */
  export const EOF: unique symbol;
  export type EOF = typeof EOF;

  /** **不稳定**: 可能会移除 `"SEEK_"` 前缀。可能不使用全大写。 */
  export enum SeekMode {
    SEEK_START = 0,
    SEEK_CURRENT = 1,
    SEEK_END = 2,
  }

  /** **UNSTABLE**: might make `Reader` into iterator of some sort. */
  export interface Reader {
    /** Reads up to `p.byteLength` bytes into `p`. It resolves to the number of
     * bytes read (`0` < `n` <= `p.byteLength`) and rejects if any error
     * encountered. Even if `read()` resolves to `n` < `p.byteLength`, it may
     * use all of `p` as scratch space during the call. If some data is
     * available but not `p.byteLength` bytes, `read()` conventionally resolves
     * to what is available instead of waiting for more.
     *
     * When `read()` encounters end-of-file condition, it resolves to
     * `Deno.EOF` symbol.
     *
     * When `read()` encounters an error, it rejects with an error.
     *
     * Callers should always process the `n` > `0` bytes returned before
     * considering the `EOF`. Doing so correctly handles I/O errors that happen
     * after reading some bytes and also both of the allowed EOF behaviors.
     *
     * Implementations should not retain a reference to `p`.
     */
    /** 最多读取 `p.byteLength` 个字节到p中，然后返回读取的字节数（`0 < n <= p.byteLength`），并在遇到任何错误时返回拒绝状态的回调函数。
     * 即使 `read()` 返回值为 `n < p.byteLength`，p也可能在调用期间被用作临时空间。
     * 如果有数据可用，但不存在 `p.byteLength`，`read()` 通常会返回可用值，而不是等待更多。
     *
     * 当 `read()` 遇到文件结束条件时，将返回 `Deno.EOF` 符号。
     *
     * 当 `read()` 遇到错误时，它会返回拒绝状态的回调函数，参数值为错误信息。
     *
     * 调用者应始终处理返回值为 `n > 0` 的情况，然后再考虑 `EOF`。
     * 应正确处理在读取一些字节以及两种被允许的EOF行为之后可能发生的 I/O 错误。
     *
     * 实现不应保留对 `p` 的引用。
     */
    read(p: Uint8Array): Promise<number | EOF>;
  }

  export interface SyncReader {
    /** 最多读取 `p.byteLength` 个字节到p中，然后返回读取的字节数（`0 < n <= p.byteLength`），并在遇到任何错误时返回拒绝状态的回调函数。
     * 即使 `readSync()` 返回值为 `n < p.byteLength`，p也可能在调用期间被用作临时空间。
     * 如果有数据可用，但不存在 `p.byteLength`，`readSync()` 通常会返回可用值，而不是等待更多。
     *
     * 当 `readSync()` 遇到文件结束条件时，将返回 `Deno.EOF` 符号。
     *
     * 当 `readSync()` 遇到错误时，它会返回拒绝状态的回调函数，参数值为错误信息。
     *
     * 调用者应始终处理返回值为 `n > 0` 的情况，然后再考虑 `EOF`。
     * 应正确处理在读取一些字节以及两种被允许的EOF行为之后可能发生的 I/O 错误。
     *
     * 实现不应保留对 `p` 的引用。
     */
    readSync(p: Uint8Array): number | EOF;
  }

  export interface Writer {
    /**
     * 将 `p` 中的 `p.byteLength` 字节写入底层数据流。 它 resolve 时返回值为从 `p` 写入的
     * 字节数(`0` <= `n` <= `p.byteLength`），reject 时返回值为导致写入提前停止的错误。
     * 如果将要 resolve 一个 `n` < `p.byteLength` 的值时， `write()` 必须 reject，并且返回
     * 一个非空错误。`write()` 禁止修改分片数据，即使是临时修改。
     *
     * 实现不应保留对 `p` 的引用。
     */
    write(p: Uint8Array): Promise<number>;
  }

  export interface SyncWriter {
    /**
     * 将 `p` 中的 `p.byteLength` 字节写入底层数据流。它的返回值为从 `p` 写入的
     * 字节数(`0` <= `n` <= `p.byteLength`）或者导致写入提前停止的错误。
     * `writeSync()` 会抛出一个非空错误当返回值 `n` < `p.byteLength`。`writeSync()`
     * 禁止修改分片数据，即使是临时修改。
     *
     * 实现不应保留对 `p` 的引用。
     */
    writeSync(p: Uint8Array): number;
  }

  export interface Closer {
    close(): void;
  }

  export interface Seeker {
    /** Seek sets the offset for the next `read()` or `write()` to offset,
     * interpreted according to `whence`: `SEEK_START` means relative to the
     * start of the file, `SEEK_CURRENT` means relative to the current offset,
     * and `SEEK_END` means relative to the end. Seek resolves to the new offset
     * relative to the start of the file.
     *
     * Seeking to an offset before the start of the file is an error. Seeking to
     * any positive offset is legal, but the behavior of subsequent I/O
     * operations on the underlying object is implementation-dependent.
     * It returns the number of cursor position.
     */
    seek(offset: number, whence: SeekMode): Promise<number>;
  }

  export interface SyncSeeker {
    /** Seek sets the offset for the next `readSync()` or `writeSync()` to
     * offset, interpreted according to `whence`: `SEEK_START` means relative
     * to the start of the file, `SEEK_CURRENT` means relative to the current
     * offset, and `SEEK_END` means relative to the end.
     *
     * Seeking to an offset before the start of the file is an error. Seeking to
     * any positive offset is legal, but the behavior of subsequent I/O
     * operations on the underlying object is implementation-dependent.
     */
    seekSync(offset: number, whence: SeekMode): number;
  }

  export interface ReadCloser extends Reader, Closer {}
  export interface WriteCloser extends Writer, Closer {}
  export interface ReadSeeker extends Reader, Seeker {}
  export interface WriteSeeker extends Writer, Seeker {}
  export interface ReadWriteCloser extends Reader, Writer, Closer {}
  export interface ReadWriteSeeker extends Reader, Writer, Seeker {}

  /** 从 `src` 拷贝文件至 `dst`，拷贝至 `src` 的 `EOF` 或有异常出现时结束。
   * `copy()` 函数返回一个 `Promise`, 成功时 resolve 并返回拷贝的字节数，失败时 reject 并返回拷贝过程中的首个异常
   *
   *       const source = await Deno.open("my_file.txt");
   *       const buffer = new Deno.Buffer()
   *       const bytesCopied1 = await Deno.copy(Deno.stdout, source);
   *       const bytesCopied2 = await Deno.copy(buffer, source);
   *
   * 因为 `copy()` 函数在读到 `EOF` 时停止，所以不会将 `EOF` 视为异常（区别于 `read()` 函数）。
   *
   * @param dst 需要拷贝至的目标位置
   * @param src 拷贝的源位置
   */
  export function copy(dst: Writer, src: Reader): Promise<number>;

  /** 将 Reader 对象 (`r`) 转换为异步迭代器。
   *
   *      for await (const chunk of toAsyncIterator(reader)) {
   *        console.log(chunk);
   *      }
   */
  export function toAsyncIterator(r: Reader): AsyncIterableIterator<Uint8Array>;

  /** 用同步方式打开一个文件并返回一个 `Deno.File` 实例。如果使用了 `create` 或 `createNew`配置项
   * 文件可以不需要预先存在。调用者应该在完成后关闭文件。
   *
   *       const file = Deno.openSync("/foo/bar.txt", { read: true, write: true });
   *       // Do work with file
   *       Deno.close(file.rid);
   *
   * 根据不同的配置需要相应的 `allow-read` 及 `allow-write` 权限。
   */
  export function openSync(path: string, options?: OpenOptions): File;

  /** 用同步方式打开一个文件并返回一个 `Deno.File` 实例。根据传入的模式，可以创建文件。
   * 调用者应该在完成后关闭文件。
   *
   *       const file = Deno.openSync("/foo/bar.txt", "r");
   *       // Do work with file
   *       Deno.close(file.rid);
   *
   * 根据不同的打开模式需要相应的 `allow-read` 及 `allow-write` 权限。
   */
  export function openSync(path: string, openMode?: OpenMode): File;

  /** 打开一个文件并异步返回一个 `Deno.File` 实例。如果使用了 `create` 或 `createNew`配置项
   * 文件可以不需要预先存在。调用者应该在完成后关闭文件。
   *
   *       const file = await Deno.open("/foo/bar.txt", { read: true, write: true });
   *       // Do work with file
   *       Deno.close(file.rid);
   *
   * 根据不同的配置需要相应的 `allow-read` 及 `allow-write` 权限。
   */
  export function open(path: string, options?: OpenOptions): Promise<File>;

  /** 打开一个文件并异步返回一个 `Deno.File` 实例。根据传入的模式，可以创建文件。
   * 调用者应该在完成后关闭文件。
   *
   *       const file = await Deno.open("/foo/bar.txt", "w+");
   *       // Do work with file
   *       Deno.close(file.rid);
   *
   * 根据不同的打开模式需要相应的 `allow-read` 及 `allow-write` 权限。
   */
  export function open(path: string, openMode?: OpenMode): Promise<File>;

  /** 创建文件并返回一个 `Deno.File` 实例，如果文件已存在则进行覆盖。
   *
   *       const file = Deno.createSync("/foo/bar.txt");
   *
   * 需要 `allow-read` 和 `allow-write` 权限。
   */
  export function createSync(path: string): File;

  /** 创建文件并异步返回一个 `Deno.File` 实例，如果文件已存在则进行覆盖。
   *
   *       const file = await Deno.create("/foo/bar.txt");
   *
   * 需要 `allow-read` 和 `allow-write` 权限。
   */
  export function create(path: string): Promise<File>;

  /** 同步地从资源ID (`rid`) 读取内容，并写入到数组缓冲区 (`buffer`)。
   *
   * 如果没有要读取的内容，返回值为操作期间读取的字节数，或者文件结尾（`Symbol（EOF）`）。
   *
   *      // 如果 "/foo/bar.txt" 文件里面有 "hello world":
   *      const file = Deno.openSync("/foo/bar.txt");
   *      const buf = new Uint8Array(100);
   *      const numberOfBytesRead = Deno.readSync(file.rid, buf); // 11 bytes
   *      const text = new TextDecoder().decode(buf);  // "hello world"
   *      Deno.close(file.rid);
   */
  export function readSync(rid: number, buffer: Uint8Array): number | EOF;

  /** 从资源ID (`rid`) 读取内容，并写入到数组缓冲区 (`buffer`)。
   *
   * 如果没有要读取的内容，返回值为操作期间读取的字节数，或者文件结尾（`Symbol（EOF）`）。
   *
   *      // 如果 "/foo/bar.txt" 文件里面有 "hello world":
   *      const file = await Deno.open("/foo/bar.txt");
   *      const buf = new Uint8Array(100);
   *      const numberOfBytesRead = await Deno.read(file.rid, buf); // 11 bytes
   *      const text = new TextDecoder().decode(buf);  // "hello world"
   *      Deno.close(file.rid);
   */
  export function read(rid: number, buffer: Uint8Array): Promise<number | EOF>;

  /** 同步地将数组缓冲区 (`data`) 的内容写入资源ID的所属文件 (`rid`) 。
   *
   * 返回写入的字节数。
   *
   *       const encoder = new TextEncoder();
   *       const data = encoder.encode("Hello world");
   *       const file = Deno.openSync("/foo/bar.txt");
   *       const bytesWritten = Deno.writeSync(file.rid, data); // 11
   *       Deno.close(file.rid);
   */
  export function writeSync(rid: number, data: Uint8Array): number;

  /** 将数组缓冲区 (`data`) 的内容写入资源ID的所属文件 (`rid`) 。
   *
   * 解析为写入的字节数。
   *
   *      const encoder = new TextEncoder();
   *      const data = encoder.encode("Hello world");
   *      const file = await Deno.open("/foo/bar.txt");
   *      const bytesWritten = await Deno.write(file.rid, data); // 11
   *      Deno.close(file.rid);
   */
  export function write(rid: number, data: Uint8Array): Promise<number>;

  /** Synchronously seek a resource ID (`rid`) to the given `offset` under mode
   * given by `whence`.  The new position within the resource (bytes from the
   * start) is returned.
   *
   *        const file = Deno.openSync('hello.txt', {read: true, write: true, truncate: true, create: true});
   *        Deno.writeSync(file.rid, new TextEncoder().encode("Hello world"));
   *        // advance cursor 6 bytes
   *        const cursorPosition = Deno.seekSync(file.rid, 6, Deno.SeekMode.SEEK_START);
   *        console.log(cursorPosition);  // 6
   *        const buf = new Uint8Array(100);
   *        file.readSync(buf);
   *        console.log(new TextDecoder().decode(buf)); // "world"
   *
   * The seek modes work as follows:
   *
   *        // Given file.rid pointing to file with "Hello world", which is 11 bytes long:
   *        // Seek 6 bytes from the start of the file
   *        console.log(Deno.seekSync(file.rid, 6, Deno.SeekMode.SEEK_START)); // "6"
   *        // Seek 2 more bytes from the current position
   *        console.log(Deno.seekSync(file.rid, 2, Deno.SeekMode.SEEK_CURRENT)); // "8"
   *        // Seek backwards 2 bytes from the end of the file
   *        console.log(Deno.seekSync(file.rid, -2, Deno.SeekMode.SEEK_END)); // "9" (e.g. 11-2)
   */
  export function seekSync(
    rid: number,
    offset: number,
    whence: SeekMode
  ): number;

  /** Seek a resource ID (`rid`) to the given `offset` under mode given by `whence`.
   * The call resolves to the new position within the resource (bytes from the start).
   *
   *        const file = await Deno.open('hello.txt', {read: true, write: true, truncate: true, create: true});
   *        await Deno.write(file.rid, new TextEncoder().encode("Hello world"));
   *        // advance cursor 6 bytes
   *        const cursorPosition = await Deno.seek(file.rid, 6, Deno.SeekMode.SEEK_START);
   *        console.log(cursorPosition);  // 6
   *        const buf = new Uint8Array(100);
   *        await file.read(buf);
   *        console.log(new TextDecoder().decode(buf)); // "world"
   *
   * The seek modes work as follows:
   *
   *        // Given file.rid pointing to file with "Hello world", which is 11 bytes long:
   *        // Seek 6 bytes from the start of the file
   *        console.log(await Deno.seek(file.rid, 6, Deno.SeekMode.SEEK_START)); // "6"
   *        // Seek 2 more bytes from the current position
   *        console.log(await Deno.seek(file.rid, 2, Deno.SeekMode.SEEK_CURRENT)); // "8"
   *        // Seek backwards 2 bytes from the end of the file
   *        console.log(await Deno.seek(file.rid, -2, Deno.SeekMode.SEEK_END)); // "9" (e.g. 11-2)
   */
  export function seek(
    rid: number,
    offset: number,
    whence: SeekMode
  ): Promise<number>;

  /** 使用给定的资源 ID (rid) 来关闭先前创建或打开的文件。
   * 为避免资源泄露，事关重大，文件应当用完即关。
   *
   *      const file = await Deno.open("my_file.txt");
   *      // 与 "file" 对象一起使用
   *      Deno.close(file.rid);
   */
  export function close(rid: number): void;

  /** 用于读取和写入文件的 Deno 抽象类。 */
  export class File
    implements
      Reader,
      SyncReader,
      Writer,
      SyncWriter,
      Seeker,
      SyncSeeker,
      Closer {
    readonly rid: number;
    constructor(rid: number);
    write(p: Uint8Array): Promise<number>;
    writeSync(p: Uint8Array): number;
    read(p: Uint8Array): Promise<number | EOF>;
    readSync(p: Uint8Array): number | EOF;
    seek(offset: number, whence: SeekMode): Promise<number>;
    seekSync(offset: number, whence: SeekMode): number;
    close(): void;
  }

  /** 用于 `stdin` 的 `Deno.File` 实例。 */
  export const stdin: File;
  /** 用于 `stdout` 的 `Deno.File` 实例。 */
  export const stdout: File;
  /** 用于 `stderr` 的 `Deno.File` 实例。 */
  export const stderr: File;

  export interface OpenOptions {
    /** 设置读取访问权限的选项。
     * 当为 `true` 时，表示该文件在打开后即处于可读状态。 */
    read?: boolean;
    /** 设置写访问权限的选项。
     * 当为 `true` 时，表示该文件在打开时即处于可写状态。
     * 如果该文件已存在，则默认情况下，对该文件的任何写调用都将覆盖其内容，而不会截断该文件。 */
    write?: boolean;
    /** 设置追加模式的选项。
     * 当为 `true` 时，表示写入将追加到文件中，而不是覆盖先前的内容。
     * 请注意，设置 `{ write: true, append: true }` 与仅设置 `{ append: true }` 具有相同的效果。 */
    append?: boolean;
    /** 设置截断上一个文件的选项。
     * 如果使用此选项后成功打开了文件，则文件的长度将被截断为 `0`（如果已存在）。
     * 该文件必须具有写访问权限才能打开，才能进行截断。 */
    truncate?: boolean;
    /** 设置选项以允许创建新文件（如果指定路径尚不存在）。
     * 需要使用写权限或追加权限。*/
    create?: boolean;
    /** 默认为 `false`。
     * 如果设置为 `true`，则在目标位置不允许存在文件、目录或符号链接。
     * 需要使用写权限或追加权限。
     * 当 createNew 设置为 `true` 时，create 和 truncate 被忽略。 */
    createNew?: boolean;
    /** 创建文件时使用的权限（在进程调用 `umask` 之前默认为 `0o666`）。
     * 在 Windows 上此选项被忽略。 */
    mode?: number;
  }

  /** 一组字符串文本，用于指定如何打开文件。
   *
   * |值    |描述                                                                                               |
   * |------|--------------------------------------------------------------------------------------------------|
   * |`"r"` |只读。默认值。从文件开头开始。                                                                         |
   * |`"r+"`|可读写。从文件开头开始。                                                                              |
   * |`"w"` |仅写入。打开并截取现有文件或者创建一个仅写入权限的新文件。                                                  |
   * |`"w+"`|可读写。打开并截取现有文件或者创建一个可读写权限的新文件。                                                  |
   * |`"a"` |仅写入。打开现有文件或者创建新文件。每次写入都会将内容追加到文件末尾。                                        |
   * |`"a+"`|可读写。行为类似于 `"a"` 并且允许从文件中读取。                                                          |
   * |`"x"` |仅写入。专属创建 - 仅在文件不存在时创建新文件。                                                           |
   * |`"x+"`|可读写。行为类似于 `"x"` 并且允许从文件中读取。                                                         |
   */
  export type OpenMode = "r" | "r+" | "w" | "w+" | "a" | "a+" | "x" | "x+";

  /** **不稳定**: 新 API，没有经过审查。
   *
   *  检查指定的资源 id (`rid`) 是否为 TTY（终端）。
   *
   *       // 这个例子依赖于特定的操作系统和环境
   *       const nonTTYRid = Deno.openSync("my_file.txt").rid;
   *       const ttyRid = Deno.openSync("/dev/tty6").rid;
   *       console.log(Deno.isatty(nonTTYRid)); // false
   *       console.log(Deno.isatty(ttyRid)); // true
   *       Deno.close(nonTTYRid);
   *       Deno.close(ttyRid);
   */
  export function isatty(rid: number): boolean;

  /** **不稳定**: 新 API，没有经过审查。
   *
   * 设置终端是否为 raw 模式。
   * 在 raw 模式下，无需处理即可直接读取和返回字符。
   * 终端将禁止所有特殊的字符处理，包括回显输入字符。
   * 在 raw 模式下从终端设备读取的速度比在标准模式下更快。
   *
   *       Deno.setRaw(myTTY.rid, true);
   */
  export function setRaw(rid: number, mode: boolean): void;

  /** 一个具有 `read()` 和 `write()` 方法大小可变的字节缓冲区。
   *
   * 基于 [Go Buffer](https://golang.org/pkg/bytes/#Buffer)。 */
  export class Buffer implements Reader, SyncReader, Writer, SyncWriter {
    constructor(ab?: ArrayBuffer);
    /** 返回一个缓冲区未读部分的片段。
     *
     * 该片段只在下一次缓冲区修改之前有效 (即, 只有在下一次调用像 `read()`, `write()`,
     * `reset()`, 或者 `truncate()` 这样的方法)。
     * 该片段会在下一次修改缓冲区内容之前将缓冲区内容进行别名处理 ,  所以立刻改变片段会影响未来读取的结果。 */
    bytes(): Uint8Array;
    /** 将缓冲区中未读部分的内容以 `string` 的形式返回。
     *
     * **警告**: 当数据流经缓冲区时存在多个字节, 这种方法可能会因为字符被拆分而导致字符串的结果错误。 */
    toString(): string;
    /** 返回缓冲区的未读部分是否为空。 */
    empty(): boolean;
    /** 只读缓冲区未读部分的字节数。 */
    readonly length: number;
    /** 缓冲区底层字节片段的只读容量，即为缓冲区数据分配的总空间。 */
    readonly capacity: number;
    /** 除了缓冲器中开头 `n` 个未读字节之外，其他的所有字节都丢弃，但是继续使用相同分配的存储空间。
     * 当 `n` 为负数或者大于缓冲区的长度, 则会抛出异常。 */
    truncate(n: number): void;
    /** 将缓冲区重置为空，但它保留了底层存储供未来写入时使用，`.reset()` 与 `.truncate(0)` 相同。 */
    reset(): void;
    /** 在缓冲区中读取下一个 `p.length` 字节，或直到缓冲区用完为止。
     * 返回只读的字节数。当缓冲区没有数据返回，则返回值为 `Deno.EOF`。 */
    readSync(p: Uint8Array): number | EOF;
    /** 在缓冲区中读取下一个 `p.length` 字节，或直到缓冲区用完为止。
     * 解析读取的字节数。当缓冲区没有数据返回，则解析为 `Deno.EOF`。 */
    read(p: Uint8Array): Promise<number | EOF>;
    writeSync(p: Uint8Array): number;
    write(p: Uint8Array): Promise<number>;
    /** 增加缓冲区的容量，必要时保证另一个 `n` 字节的空间。
     * 在 `.grow(n)` 之后，至少可以将 `n` 个字节写到缓冲区中而不需要另外分配。
     * 若 `n` 为负数，`.grow()` 将抛出异常。
     * 当缓冲区不能增加的时候会抛出错误。
     * 基于 Go Lang 的
     * [Buffer.Grow](https://golang.org/pkg/bytes/#Buffer.Grow). */
    grow(n: number): void;
    /** 从 `r` 读取数据直到 `Deno.EOF`，并将其附加到缓冲区，根据需要扩展缓冲区。
     * 解析读取的字节数。 如果缓冲区过大，`.readFrom()` 将会 reject 一个错误。
     * 基于 Go Lang 的
     * [Buffer.ReadFrom](https://golang.org/pkg/bytes/#Buffer.ReadFrom). */
    readFrom(r: Reader): Promise<number>;
    /** 从 `r` 读取数据直到 `Deno.EOF`，并将其附加到缓冲区，根据需要扩展缓冲区。
     * 返回读取的字节数，如果缓冲区过大，`.readFromSync()` 将会抛出错误。
     * 基于 Go Lang 的
     * [Buffer.ReadFrom](https://golang.org/pkg/bytes/#Buffer.ReadFrom). */
    readFromSync(r: SyncReader): number;
  }

  /** 读取 Reader `r` 直到文件的末尾 (`Deno.EOF`)，返回文件的内容，以 `Uint8Array` 表示。
   *
   *       // Example：从 stdin 读取
   *       const stdinContent = await Deno.readAll(Deno.stdin);
   *
   *       // Example：从文件读取
   *       const file = await Deno.open("my_file.txt", {read: true});
   *       const myFileContent = await Deno.readAll(file);
   *       Deno.close(file.rid);
   *
   *       // Example：从 buffer 读取
   *       const myData = new Uint8Array(100);
   *       // ... 此处省略了填充 myData 数组的代码
   *       const reader = new Deno.Buffer(myData.buffer as ArrayBuffer);
   *       const bufferContent = await Deno.readAll(reader);
   */
  export function readAll(r: Reader): Promise<Uint8Array>;

  /** 同步地读取 Reader `r` 直到文件的末尾 (`Deno.EOF`)，返回文件的内容，以 `Uint8Array` 表示。
   *
   *       // Example：从 stdin 读取
   *       const stdinContent = Deno.readAllSync(Deno.stdin);
   *
   *       // Example：从文件读取
   *       const file = Deno.openSync("my_file.txt", {read: true});
   *       const myFileContent = Deno.readAllSync(file);
   *       Deno.close(file.rid);
   *
   *       // Example：从 buffer 读取
   *       const myData = new Uint8Array(100);
   *       // ... 此处省略了填充 myData 数组的代码
   *       const reader = new Deno.Buffer(myData.buffer as ArrayBuffer);
   *       const bufferContent = Deno.readAllSync(reader);
   */
  export function readAllSync(r: SyncReader): Uint8Array;

  /** 将所有 Array Buffer （`arr`）中的的内容写入到对象 （`w`） 中
   *
   *       // 举例：写入到 stdout
   *       const contentBytes = new TextEncoder().encode("Hello World");
   *       await Deno.writeAll(Deno.stdout, contentBytes);
   *
   *       // 举例：写入到文件
   *       const contentBytes = new TextEncoder().encode("Hello World");
   *       const file = await Deno.open('test.file', {write: true});
   *       await Deno.writeAll(file, contentBytes);
   *       Deno.close(file.rid);
   *
   *       // 举例：写入到 Buffer 对象
   *       const contentBytes = new TextEncoder().encode("Hello World");
   *       const writer = new Deno.Buffer();
   *       await Deno.writeAll(writer, contentBytes);
   *       console.log(writer.bytes().length);  // 11
   */
  export function writeAll(w: Writer, arr: Uint8Array): Promise<void>;

  /** 将所有 Array Buffer （`arr`）中的的内容同步写入到对象 （`w`） 中
   *
   *       // 举例：写入到 stdout
   *       const contentBytes = new TextEncoder().encode("Hello World");
   *       Deno.writeAllSync(Deno.stdout, contentBytes);
   *
   *       // 举例：写入到文件
   *       const contentBytes = new TextEncoder().encode("Hello World");
   *       const file = Deno.openSync('test.file', {write: true});
   *       Deno.writeAllSync(file, contentBytes);
   *       Deno.close(file.rid);
   *
   *       // 举例：写入到 Buffer 对象
   *       const contentBytes = new TextEncoder().encode("Hello World");
   *       const writer = new Deno.Buffer();
   *       Deno.writeAllSync(writer, contentBytes);
   *       console.log(writer.bytes().length);  // 11
   */
  export function writeAllSync(w: SyncWriter, arr: Uint8Array): void;

  export interface MkdirOptions {
    /** 默认为 `false`。
     * 如果设置为 `true`，则意味着还将创建所有中间目录（如 shell 命令 `mkdir -p` 那样）。
     * 使用相同的权限创建中间目录。
     * 当设置为 `true` 时，如果路径中已经存在目录，或者该路径是到现有目录的符号链接，则会静默地操作成功（不更改任何权限）。*/
    recursive?: boolean;
    /** 创建目录时使用的权限（在调用 `umask` 之前，默认值为 `0o777`）。在 Windows 上被忽略。*/
    mode?: number;
  }

  /** 同步地在指定路径下创建一个新的目录。
   *
   *       Deno.mkdirSync("new_dir");
   *       Deno.mkdirSync("nested/directories", { recursive: true });
   *       Deno.mkdirSync("restricted_access_dir", { mode: 0o700 });
   *
   * 目录存在的情况下，默认抛出错误。
   *
   * 需要 `allow-write` 权限。 */
  export function mkdirSync(path: string, options?: MkdirOptions): void;

  /** 在指定路径下创建一个新的目录。
   *
   *       await Deno.mkdir("new_dir");
   *       await Deno.mkdir("nested/directories", { recursive: true });
   *       await Deno.mkdir("restricted_access_dir", { mode: 0o700 });
   *
   * 目录存在的情况下，默认抛出错误。
   *
   * 需要 `allow-write` 权限。 */
  export function mkdir(path: string, options?: MkdirOptions): Promise<void>;

  export interface MakeTempOptions {
    /** 指定在哪里创建临时文件夹（默认为环境变量 TMPDIR 或者是系统默认目录，ps：通常是 /tmp）。 */
    dir?: string;
    /** 临时文件夹名前缀 */
    prefix?: string;
    /** 临时文件夹名后缀 */
    suffix?: string;
  }

  /** 以同步的方式在默认文件夹（另见 `Deno.dir("temp")`）中创建一个临时文件夹,
   * 如果指定了 `dir` ， 则在指定的 `dir` 中创建。
   * 其他可选的参数包括分别给文件夹名添加前缀的 `prefix` 和给文件夹名添加后缀的 `sufix`。
   *
   * 返回新建文件夹的完整路径。
   *
   * 多个程序同时调用该函数将会创建不同的文件夹。当不再需要该临时文件夹时，调用者应该主动删除该文件夹。
   *
   *       const tempDirName0 = Deno.makeTempDirSync();  // e.g. /tmp/2894ea76
   *       const tempDirName1 = Deno.makeTempDirSync({ prefix: 'my_temp' });  // e.g. /tmp/my_temp339c944d
   *
   * 需要 `allow-write` 权限。 */
  // TODO(ry) 不校验权限。
  export function makeTempDirSync(options?: MakeTempOptions): string;

  /** 在默认文件夹（另见 `Deno.dir("temp")`）中创建一个临时文件夹,
   * 如果指定了 `dir` ， 则在指定的 `dir` 中创建。
   * 其他可选的参数包括分别给文件夹名添加前缀的 `prefix` 和给文件夹名添加后缀的 `sufix`。
   *
   * 返回新建文件夹的完整路径。
   *
   * 多个程序同时调用该函数将会创建不同的文件夹。当不再需要该临时文件夹时，调用者应该主动删除该文件夹。
   *
   *       const tempDirName0 = await Deno.makeTempDir();  // e.g. /tmp/2894ea76
   *       const tempDirName1 = await Deno.makeTempDir({ prefix: 'my_temp' }); // e.g. /tmp/my_temp339c944d
   *
   * 需要 `allow-write` 权限。 */
  // TODO(ry) 不校验权限。
  export function makeTempDir(options?: MakeTempOptions): Promise<string>;

  /** 以同步的方式在默认文件夹（另见 `Deno.dir("temp")`）中创建一个临时文件,
   * 如果指定了 `dir` ， 则在指定的 `dir` 中创建。
   * 其他可选的参数包括分别给文件名添加前缀的 `prefix` 和给文件名添加后缀的 `sufix`。
   *
   * 返回新建文件的完整路径。
   *
   * 多个程序同时调用该函数将会创建不同的文件。当不再需要该临时文件时，调用者应该主动删除该文件。
   *
   *       const tempFileName0 = Deno.makeTempFileSync(); // e.g. /tmp/419e0bf2
   *       const tempFileName1 = Deno.makeTempFileSync({ prefix: 'my_temp' });  // e.g. /tmp/my_temp754d3098
   *
   * 需要 `allow-write` 权限. */
  export function makeTempFileSync(options?: MakeTempOptions): string;

  /** 在默认文件夹（另见 `Deno.dir("temp")`）中创建一个临时文件,
   * 如果指定了 `dir` ， 则在指定的 `dir` 中创建。
   * 其他可选的参数包括分别给文件名添加前缀的 `prefix` 和给文件名添加后缀的 `sufix`。
   *
   * 返回新建文件的完整路径。
   *
   * 多个程序同时调用该函数将会创建不同的文件。当不再需要该临时文件时，调用者应该主动删除该文件。
   *
   *       const tmpFileName0 = await Deno.makeTempFile();  // e.g. /tmp/419e0bf2
   *       const tmpFileName1 = await Deno.makeTempFile({ prefix: 'my_temp' });  // e.g. /tmp/my_temp754d3098
   *
   * 需要 `allow-write` 权限. */
  export function makeTempFile(options?: MakeTempOptions): Promise<string>;

  /** 同步地更改指定路径下特定的文件/目录的权限。
   * 忽略进程的 umask。
   *
   *       Deno.chmodSync("/path/to/file", 0o666);
   *
   * 相关完整说明，参考 [chmod](#chmod)
   *
   * 注意：该 API 当前在 Windows 上使用会抛出异常
   *
   * 需要 `allow-write` 权限。 */
  export function chmodSync(path: string, mode: number): void;

  /** 更改指定路径下特定的文件/目录的权限。
   * 忽略进程的 umask。
   *
   *       await Deno.chmod("/path/to/file", 0o666);
   *
   * 该模式是3个八进制数字的序列。
   * 第一个/最左边的数字指定所有者（owner）的权限。
   * 第二个数字指定组（group）的权限。
   * 最后/最右边的数字指定其他用户的权限。
   * 例如，在 0o764 模式下，所有者（owner）有读/写/执行权限（7），组（group）有读/写权限（6），
   * 其他用户（4）只有读的权限。
   *
   * |   值   |     说明     |
   * | ------ | ----------- |
   * | 7      | read, write, and execute |
   * | 6      | read and write |
   * | 5      | read and execute |
   * | 4      | read only |
   * | 3      | write and execute |
   * | 2      | write only |
   * | 1      | execute only |
   * | 0      | no permission |
   *
   * 注意：该 API 当前在 Windows 上使用会抛出异常
   *
   * 需要 `allow-write` 权限。 */
  export function chmod(path: string, mode: number): Promise<void>;

  /** 同步地更改常规文件或目录的所有者。该功能在 Windows 上不可用。
   *
   *      Deno.chownSync("myFile.txt", 1000, 1002);
   *
   * 需要 `allow-write` 权限。
   *
   * 如果在 Windows 上执行，将抛出错误（未实现）
   *
   * @param path path to the file
   * @param uid user id (UID) of the new owner
   * @param gid group id (GID) of the new owner
   */
  export function chownSync(path: string, uid: number, gid: number): void;

  /** 更改常规文件或目录的所有者。该功能在 Windows 上不可用。
   *
   *      await Deno.chown("myFile.txt", 1000, 1002);
   *
   * 需要 `allow-write` 权限。
   *
   * 如果在 Windows 上执行，将抛出错误（未实现）
   *
   * @param path path to the file
   * @param uid user id (UID) of the new owner
   * @param gid group id (GID) of the new owner
   */
  export function chown(path: string, uid: number, gid: number): Promise<void>;

  /** **不稳定**：需要对高精度时间（hrtime）进行调查。
   *
   * 同步地更改路径（`path`）引用的文件系统对象的访问时间（`atime`）和修改时间（`mtime`）。
   * 给定的时间参数可以是秒（UNIX 纪元时间）或者日期对象。
   *
   *       Deno.utimeSync("myfile.txt", 1556495550, new Date());
   *
   * 需要 `allow-write` 权限。 */
  export function utimeSync(
    path: string,
    atime: number | Date,
    mtime: number | Date
  ): void;

  /** **UNSTABLE**: 需要调研高精度的 time。
   *
   * 基于文件系统的 `path` 改变访问 (`atime`) 和修改 (`mtime`) 的时间。
   * 给定的时间以秒 （UNIX epoch time） 为单位或着是 `Date` 对象。
   *
   *       await Deno.utime("myfile.txt", 1556495550, new Date());
   *
   * 需要 `allow-write` 权限。 */
  export function utime(
    path: string,
    atime: number | Date,
    mtime: number | Date
  ): Promise<void>;

  export interface RemoveOptions {
    /** 默认为 `false`。如果设置为 `true`，则即使路径为非空目录也会被删除。 */
    recursive?: boolean;
  }

  /** 同步删除指定的文件或目录。
   *
   *       Deno.removeSync("/path/to/empty_dir/or/file");
   *       Deno.removeSync("/path/to/populated_dir/or/file", { recursive: true });
   *
   * 当权限被拒绝、路径找不到或者为非空目录且 `recursive` 未设置为 `true`，则抛出异常。
   *
   * 需要 `allow-write` 权限 */
  export function removeSync(path: string, options?: RemoveOptions): void;

  /** 删除指定的文件或目录。
   *
   *       await Deno.remove("/path/to/empty_dir/or/file");
   *       await Deno.remove("/path/to/populated_dir/or/file", { recursive: true });
   *
   * 当权限被拒绝、路径找不到或者为非空目录且 `recursive` 未设置为 `true`，则抛出异常。
   *
   * 需要 `allow-write` 权限 */
  export function remove(path: string, options?: RemoveOptions): Promise<void>;

  /** Synchronously renames (moves) `oldpath` to `newpath`. Paths may be files or
   * directories.  If `newpath` already exists and is not a directory,
   * `renameSync()` replaces it. OS-specific restrictions may apply when
   * `oldpath` and `newpath` are in different directories.
   *
   *       Deno.renameSync("old/path", "new/path");
   *
   * On Unix, this operation does not follow symlinks at either path.
   *
   * It varies between platforms when the operation throws errors, and if so what
   * they are. It's always an error to rename anything to a non-empty directory.
   *
   * Requires `allow-read` and `allow-write` permissions. */
  export function renameSync(oldpath: string, newpath: string): void;

  /** Renames (moves) `oldpath` to `newpath`.  Paths may be files or directories.
   * If `newpath` already exists and is not a directory, `rename()` replaces it.
   * OS-specific restrictions may apply when `oldpath` and `newpath` are in
   * different directories.
   *
   *       await Deno.rename("old/path", "new/path");
   *
   * On Unix, this operation does not follow symlinks at either path.
   *
   * It varies between platforms when the operation throws errors, and if so what
   * they are. It's always an error to rename anything to a non-empty directory.
   *
   * Requires `allow-read` and `allow-write` permission. */
  export function rename(oldpath: string, newpath: string): Promise<void>;

  /** 同步地读取并将文件的全部内容解析为字节数组。
   * `TextDecoder` 可以在需要的情况下可以将字节转换成字符串。
   * 读取目录返回一个空的数据数组。
   *
   *       const decoder = new TextDecoder("utf-8");
   *       const data = Deno.readFileSync("hello.txt");
   *       console.log(decoder.decode(data));
   *
   * 需要 `allow-read` 权限。 */
  export function readFileSync(path: string): Uint8Array;

  /** 读取并将文件的全部内容解析为字节数组。
   * `TextDecoder` 可以在需要的情况下可以将字节转换成字符串。
   * 读取目录返回一个空的数据数组。
   *
   *       const decoder = new TextDecoder("utf-8");
   *       const data = await Deno.readFile("hello.txt");
   *       console.log(decoder.decode(data));
   *
   * 需要 `allow-read` 权限。 */
  export function readFile(path: string): Promise<Uint8Array>;

  /** A FileInfo describes a file and is returned by `stat`, `lstat`,
   * `statSync`, `lstatSync`. A list of FileInfo is returned by `readdir`,
   * `readdirSync`. */
  export interface FileInfo {
    /** The size of the file, in bytes. */
    size: number;
    /** The last modification time of the file. This corresponds to the `mtime`
     * field from `stat` on Linux/Mac OS and `ftLastWriteTime` on Windows. This
     * may not be available on all platforms. */
    modified: number | null;
    /** The last access time of the file. This corresponds to the `atime`
     * field from `stat` on Unix and `ftLastAccessTime` on Windows. This may not
     * be available on all platforms. */
    accessed: number | null;
    /** The last access time of the file. This corresponds to the `birthtime`
     * field from `stat` on Mac/BSD and `ftCreationTime` on Windows. This may not
     * be available on all platforms. */
    created: number | null;
    /** The file or directory name. */
    name: string | null;
    /** ID of the device containing the file.
     *
     * _Linux/Mac OS only._ */
    dev: number | null;
    /** Inode number.
     *
     * _Linux/Mac OS only._ */
    ino: number | null;
    /** **UNSTABLE**: Match behavior with Go on Windows for `mode`.
     *
     * The underlying raw `st_mode` bits that contain the standard Unix
     * permissions for this file/directory. */
    mode: number | null;
    /** Number of hard links pointing to this file.
     *
     * _Linux/Mac OS only._ */
    nlink: number | null;
    /** User ID of the owner of this file.
     *
     * _Linux/Mac OS only._ */
    uid: number | null;
    /** User ID of the owner of this file.
     *
     * _Linux/Mac OS only._ */
    gid: number | null;
    /** Device ID of this file.
     *
     * _Linux/Mac OS only._ */
    rdev: number | null;
    /** Blocksize for filesystem I/O.
     *
     * _Linux/Mac OS only._ */
    blksize: number | null;
    /** Number of blocks allocated to the file, in 512-byte units.
     *
     * _Linux/Mac OS only._ */
    blocks: number | null;
    /** Returns whether this is info for a regular file. This result is mutually
     * exclusive to `FileInfo.isDirectory` and `FileInfo.isSymlink`. */
    isFile(): boolean;
    /** Returns whether this is info for a regular directory. This result is
     * mutually exclusive to `FileInfo.isFile` and `FileInfo.isSymlink`. */
    isDirectory(): boolean;
    /** Returns whether this is info for a symlink. This result is
     * mutually exclusive to `FileInfo.isFile` and `FileInfo.isDirectory`. */
    isSymlink(): boolean;
  }

  /** 返回被解析后的符号链接绝对路径。
   *
   *       // 例如: 给定文件 /home/alice/file.txt 和当前目录 /home/alice
   *       Deno.symlinkSync("file.txt", "symlink_file.txt");
   *       const realPath = Deno.realpathSync("./file.txt");
   *       const realSymLinkPath = Deno.realpathSync("./symlink_file.txt");
   *       console.log(realPath);  // 输出 "/home/alice/file.txt"
   *       console.log(realSymLinkPath);  // 输出 "/home/alice/file.txt"
   *
   * 需要 `allow-read` 权限 */
  export function realpathSync(path: string): string;

  /** 返回被解析后的符号链接绝对路径。
   *
   *       // 例如: 给定文件 /home/alice/file.txt 和当前目录 /home/alice
   *       await Deno.symlink("file.txt", "symlink_file.txt");
   *       const realPath = await Deno.realpath("./file.txt");
   *       const realSymLinkPath = await Deno.realpath("./symlink_file.txt");
   *       console.log(realPath);  // 输出 "/home/alice/file.txt"
   *       console.log(realSymLinkPath);  // 输出 "/home/alice/file.txt"
   *
   * 需要 `allow-read` 权限 */
  export function realpath(path: string): Promise<string>;

  /** 不稳定：此 API 可能会更改为返回一个可迭代对象
   *
   * 同步读取 `path` 文件目录，并返回 `Deno.FileInfo` 数组。
   *
   *       const files = Deno.readdirSync("/");
   *
   * 如果 `path` 不是目录则抛出错误。
   *
   * 需要 `allow-read` 权限 */
  export function readdirSync(path: string): FileInfo[];

  /** 不稳定：此 API 返回值可能更改为 `AsyncIterable`。
   *
   * 读取 `path` 文件目录，并返回 `Deno.FileInfo` 数组。
   *
   *       const files = await Deno.readdir("/");
   *
   * 如果 `path` 不是目录则抛出错误。
   *
   * 需要 `allow-read` 权限 */
  export function readdir(path: string): Promise<FileInfo[]>;

  /** 采用同步方式将一个文件的内容和权限复制到另一个指定的路径，默认情况下根据需要
   * 创建新文件或者覆盖原文件。 如果目标路径是目录或不可写，则失败。
   *
   *       Deno.copyFileSync("from.txt", "to.txt");
   *
   * Requires `allow-read` permission on fromPath.
   * Requires `allow-write` permission on toPath. */
  export function copyFileSync(fromPath: string, toPath: string): void;

  /** 将一个文件的内容和权限复制到另一个指定的路径，默认情况下根据需要
   * 创建新文件或者覆盖原文件。 如果目标路径是目录或不可写，则失败。
   *
   *       await Deno.copyFile("from.txt", "to.txt");
   *
   * `fromPath` 需要 `allow-read` 权限。
   * `toPath` 需要 `allow-write` 权限。 */
  export function copyFile(fromPath: string, toPath: string): Promise<void>;

  /** 同步方式解析并返回符号链接对目标文件的绝对路径。
   *
   *       Deno.symlinkSync("./test.txt", "./test_link.txt");
   *       const target = Deno.readlinkSync("./test_link.txt"); // ./test.txt 的绝对路径
   *
   * 如果使用硬链接调用，则会抛出 `TypeError`。
   *
   * 需要 `allow-read` 权限 */
  export function readlinkSync(path: string): string;

  /** 解析并返回符号链接对目标文件的绝对路径。
   *
   *       await Deno.symlink("./test.txt", "./test_link.txt");
   *       const target = await Deno.readlink("./test_link.txt"); // ./test.txt 的绝对路径
   *
   * 如果使用硬链接调用，则会抛出 `TypeError`。
   *
   * 需要 `allow-read` 权限 */
  export function readlink(path: string): Promise<string>;

  /** 解析给定的 `path`，并返回 `Deno.FileInfo`。如果 `path` 是一个
   * 符号链接，则将返回符号链接的信息，而不是该符号链接引用的文件信息。
   *
   *       const fileInfo = await Deno.lstat("hello.txt");
   *       assert(fileInfo.isFile());
   *
   * 需要 `allow-read` 权限 */
  export function lstat(path: string): Promise<FileInfo>;

  /** 同步方式解析给定的 `path`，并返回 `Deno.FileInfo`。如果 `path` 是一个
   * 符号链接，则将返回符号链接的信息，而不是该符号链接引用的文件信息。
   *
   *       const fileInfo = Deno.lstatSync("hello.txt");
   *       assert(fileInfo.isFile());
   *
   * 需要 `allow-read` 权限 */
  export function lstatSync(path: string): FileInfo;

  /** 解析给定 `path`，返回 `Deno.FileInfo`。如果 `path` 为符号链接，则返回符号链接指向的文件。
   *
   *       const fileInfo = await Deno.stat("hello.txt");
   *       assert(fileInfo.isFile());
   *
   * 需要 `allow-read` 权限 */
  export function stat(path: string): Promise<FileInfo>;

  /** 同步方式解析给定 `path`，返回 `Deno.FileInfo`。
   * 如果 `path` 为符号链接，则返回符号链接指向的文件。
   *
   *       const fileInfo = Deno.statSync("hello.txt");
   *       assert(fileInfo.isFile());
   *
   * 需要 `allow-read` 权限 */
  export function statSync(path: string): FileInfo;

  /** 同步方式创建 `newpath` 作为 `oldpath` 的硬链接。
   *
   *       Deno.linkSync("old/name", "new/name");
   *
   * 需要 `allow-read` 和 `allow-write` 权限 */
  export function linkSync(oldpath: string, newpath: string): void;

  /** 创建 `newpath` 作为 `oldpath` 的硬链接。
   *
   *       await Deno.link("old/name", "new/name");
   *
   * 需要 `allow-read` 和 `allow-write` 权限 */
  export function link(oldpath: string, newpath: string): Promise<void>;

  /** **不稳定**：`type` 参数可能更改为 `"dir" | "file"` 的联合类型。
   *
   * 同步方式创建 `newpath` 作为指向 `oldpath` 的符号链接。
   *
   * `type` 参数可以设置为 `dir` 或 `file`。此参数仅在 Windows 上可用，其他平台会被忽略。
   *
   * 注意：此函数尚未在 Windows 上实现。
   *
   *       Deno.symlinkSync("old/name", "new/name");
   *
   * 需要 `allow-read` 和 `allow-write` 权限 */
  export function symlinkSync(
    oldpath: string,
    newpath: string,
    type?: string
  ): void;

  /** **不稳定**：`type` 参数可能更改为 `"dir" | "file"` 的联合类型。
   *
   * 创建 `newpath` 作为指向 `oldpath` 的符号链接。
   *
   * `type` 参数可以设置为 `dir` 或 `file`。此参数仅在 Windows 上可用，其他平台会被忽略。
   *
   * 注意：此函数尚未在 Windows 上实现。
   *
   *       await Deno.symlink("old/name", "new/name");
   *
   * 需要 `allow-read` 和 `allow-write` 权限 */
  export function symlink(
    oldpath: string,
    newpath: string,
    type?: string
  ): Promise<void>;

  /** `Deno.writeFileSync` 和 `Deno.writeFile` 的选项。*/
  export interface WriteFileOptions {
    /** 默认为 `false`。如果设置为 `true`，
     * 则将追加到文件中，而不是覆盖之前的内容。 */
    append?: boolean;
    /** 默认为 `true`。如果指定路径不存在
     * 文件，是否允许创建新文件的选项。*/
    create?: boolean;
    /** 文件的权限。*/
    mode?: number;
  }

  /** 同步方式将 `data` 写入给定的 `path`，并且根据需要创建新文件或者覆盖原文件。
   *
   *       const encoder = new TextEncoder();
   *       const data = encoder.encode("Hello world\n");
   *       Deno.writeFileSync("hello1.txt", data);  // 覆盖或者创建 "hello1.txt"
   *       Deno.writeFileSync("hello2.txt", data, {create: false});  // 仅当 "hello2.txt" 存在的情况下才有效
   *       Deno.writeFileSync("hello3.txt", data, {mode: 0o777});  // 设置新文件的权限
   *       Deno.writeFileSync("hello4.txt", data, {append: true});  // 在文件末尾添加数据
   *
   * 需要 `allow-write` 权限。如果 `options.create` 为 `false` 且需要 `allow-read` 权限。
   */
  export function writeFileSync(
    path: string,
    data: Uint8Array,
    options?: WriteFileOptions
  ): void;

  /** 将 `data` 写入给定的 `path`，并且根据需要创建新文件或者覆盖原文件。
   *
   *       const encoder = new TextEncoder();
   *       const data = encoder.encode("Hello world\n");
   *       await Deno.writeFile("hello1.txt", data);  // 覆盖或者创建 "hello1.txt"
   *       await Deno.writeFile("hello2.txt", data, {create: false});  // 仅当 "hello2.txt" 存在的情况下才有效
   *       await Deno.writeFile("hello3.txt", data, {mode: 0o777});  // 设置新文件的权限
   *       await Deno.writeFile("hello4.txt", data, {append: true});  // 在文件末尾添加数据
   *
   * 需要 `allow-write` 权限。如果 `options.create` 为 `false` 且需要 `allow-read` 权限。
   */
  export function writeFile(
    path: string,
    data: Uint8Array,
    options?: WriteFileOptions
  ): Promise<void>;

  /** **不稳定**: 不应该和 `window.location` 具有相同的类型名. */
  interface Location {
    /** 模块的完整 url，例如：`file://some/file.ts` 抑或是 `https://some/file.ts`。*/
    filename: string;
    /** 在文件中的行号，从 1 开始索引。*/
    line: number;
    /** 在文件中的列号，从 1 开始索引。*/
    column: number;
  }

  /** UNSTABLE: new API, yet to be vetted.
   *
   * Given a current location in a module, lookup the source location and return
   * it.
   *
   * When Deno transpiles code, it keep source maps of the transpiled code. This
   * function can be used to lookup the original location. This is
   * automatically done when accessing the `.stack` of an error, or when an
   * uncaught error is logged. This function can be used to perform the lookup
   * for creating better error handling.
   *
   * **Note:** `line` and `column` are 1 indexed, which matches display
   * expectations, but is not typical of most index numbers in Deno.
   *
   * An example:
   *
   *       const orig = Deno.applySourceMap({
   *         location: "file://my/module.ts",
   *         line: 5,
   *         column: 15
   *       });
   *       console.log(`${orig.filename}:${orig.line}:${orig.column}`);
   */
  export function applySourceMap(location: Location): Location;

  /** A set of error constructors that are raised by Deno APIs. */
  export const errors: {
    NotFound: ErrorConstructor;
    PermissionDenied: ErrorConstructor;
    ConnectionRefused: ErrorConstructor;
    ConnectionReset: ErrorConstructor;
    ConnectionAborted: ErrorConstructor;
    NotConnected: ErrorConstructor;
    AddrInUse: ErrorConstructor;
    AddrNotAvailable: ErrorConstructor;
    BrokenPipe: ErrorConstructor;
    AlreadyExists: ErrorConstructor;
    InvalidData: ErrorConstructor;
    TimedOut: ErrorConstructor;
    Interrupted: ErrorConstructor;
    WriteZero: ErrorConstructor;
    UnexpectedEof: ErrorConstructor;
    BadResource: ErrorConstructor;
    Http: ErrorConstructor;
  };

  /** **不稳定**：希望与浏览器在名称上有更多的相同。
   *
   * 调用方授予的权限。
   *
   * 具体查看：https://w3c.github.io/permissions/#permission-registry */
  export type PermissionName =
    | "run"
    | "read"
    | "write"
    | "net"
    | "env"
    | "plugin"
    | "hrtime";

  /** 权限的状态。
   *
   * 具体查看：https://w3c.github.io/permissions/#status-of-a-permission */
  export type PermissionState = "granted" | "denied" | "prompt";

  interface RunPermissionDescriptor {
    name: "run";
  }

  interface ReadWritePermissionDescriptor {
    name: "read" | "write";
    path?: string;
  }

  interface NetPermissionDescriptor {
    name: "net";
    url?: string;
  }

  interface EnvPermissionDescriptor {
    name: "env";
  }

  interface PluginPermissionDescriptor {
    name: "plugin";
  }

  interface HrtimePermissionDescriptor {
    name: "hrtime";
  }

  /** 权限描述符，定义一个可以查询、请求或撤销的权限。
   *
   * 具体查看：https://w3c.github.io/permissions/#permission-descriptor */
  type PermissionDescriptor =
    | RunPermissionDescriptor
    | ReadWritePermissionDescriptor
    | NetPermissionDescriptor
    | EnvPermissionDescriptor
    | PluginPermissionDescriptor
    | HrtimePermissionDescriptor;

  export class Permissions {
    /** 查询给定权限的状态。
     *
     *       const status = await Deno.permissions.query({ name: "read", path: "/etc" });
     *       if (status.state === "granted") {
     *         data = await Deno.readFile("/etc/passwd");
     *       }
     */
    query(desc: PermissionDescriptor): Promise<PermissionStatus>;

    /** 撤销给定的权限，并且返回该权限的状态。
     *
     *       const status = await Deno.permissions.revoke({ name: "run" });
     *       console.assert(status.state !== "granted")
     */
    revoke(desc: PermissionDescriptor): Promise<PermissionStatus>;

    /** 请求权限，并且返回该权限请求结果的状态。
     *
     *       const status = await Deno.permissions.request({ name: "env" });
     *       if (status.state === "granted") {
     *         console.log(Deno.homeDir());
     *       } else {
     *         console.log("'env' permission is denied.");
     *       }
     */
    request(desc: PermissionDescriptor): Promise<PermissionStatus>;
  }

  /** **不稳定**：可能移动到 `navigator.permissions` 以匹配 web API。 */
  export const permissions: Permissions;

  /** 具体查看：https://w3c.github.io/permissions/#permissionstatus */
  export class PermissionStatus {
    state: PermissionState;
    constructor(state: PermissionState);
  }

  /** 同步地通过指定的 `len` ，截取或者扩展指定的文件内容。如果未指定 `len` ，则整个文件内容将被截取。
   *
   *       // truncate the entire file
   *       Deno.truncateSync("my_file.txt");
   *
   *       // truncate part of the file
   *       const file = Deno.makeTempFileSync();
   *       Deno.writeFileSync(file, new TextEncoder().encode("Hello World"));
   *       Deno.truncateSync(file, 7);
   *       const data = Deno.readFileSync(file);
   *       console.log(new TextDecoder().decode(data));
   *
   * 需要 `allow-write` 权限。 */

  export function truncateSync(name: string, len?: number): void;

  /** 通过指定的 `len` ，截取或者扩展指定的文件内容。如果未指定 `len` ，则整个文件内容将被截取。
   *
   *       // truncate the entire file
   *       await Deno.truncate("my_file.txt");
   *
   *       // truncate part of the file
   *       const file = await Deno.makeTempFile();
   *       await Deno.writeFile(file, new TextEncoder().encode("Hello World"));
   *       await Deno.truncate(file, 7);
   *       const data = await Deno.readFile(file);
   *       console.log(new TextDecoder().decode(data));  // "Hello W"
   *
   * 需要 `allow-write` 权限。 */

  export function truncate(name: string, len?: number): Promise<void>;

  export interface AsyncHandler {
    (msg: Uint8Array): void;
  }

  export interface PluginOp {
    dispatch(
      control: Uint8Array,
      zeroCopy?: ArrayBufferView | null
    ): Uint8Array | null;
    setAsyncHandler(handler: AsyncHandler): void;
  }

  export interface Plugin {
    ops: {
      [name: string]: PluginOp;
    };
  }

  /** **不稳定**: 新 API，没有经过审查。
   *
   * Open and initalize a plugin.
   *
   *        const plugin = Deno.openPlugin("./path/to/some/plugin.so");
   *        const some_op = plugin.ops.some_op;
   *        const response = some_op.dispatch(new Uint8Array([1,2,3,4]));
   *        console.log(`Response from plugin ${response}`);
   *
   * Requires `allow-plugin` permission. */
  export function openPlugin(filename: string): Plugin;
  export interface NetAddr {
    transport: "tcp" | "udp";
    hostname: string;
    port: number;
  }

  export interface UnixAddr {
    transport: "unix" | "unixpacket";
    address: string;
  }

  export type Addr = NetAddr | UnixAddr;
  /** **不稳定**：可能会完全删除 `ShutdownMode`。
   *
   * 对应类 POSIX 系统上的 `SHUT_RD`，`SHUT_WR`，`SHUT_RDWR`。
   *
   * 参阅：http://man7.org/linux/man-pages/man2/shutdown.2.html */
  export enum ShutdownMode {
    Read = 0,
    Write,
    ReadWrite, // TODO(ry) `ReadWrite` 上的异常。
  }

  /** **不稳定**：参数 `how` 和枚举 `ShutdownMode` 都在考虑移除。
   *
   * Shutdown 套接字的发送和接收操作。
   *
   * 与 POSIX 的 shutdown(3) 行为一致。
   *
   *       const listener = Deno.listen({ port: 80 });
   *       const conn = await listener.accept();
   *       Deno.shutdown(conn.rid, Deno.ShutdownMode.Write);
   */
  export function shutdown(rid: number, how: ShutdownMode): void;

<<<<<<< HEAD
  /** **不稳定**: 新 API，没有经过审查。
=======
  /** **不稳定**：新的 API，尚待审查。
>>>>>>> 274fa13c
   *
   * 面向消息协议的通用传输监听器。*/
  export interface DatagramConn extends AsyncIterable<[Uint8Array, Addr]> {
<<<<<<< HEAD
    /** **不稳定**: 新 API，没有经过审查。
=======
    /** **不稳定**：新的 API，尚待审查。
>>>>>>> 274fa13c
     *
     * 等待并解析 (resolve) 为下一条消息传递给 `UDPConn`。*/
    receive(p?: Uint8Array): Promise<[Uint8Array, Addr]>;
    /** **不稳定**：新的 API，尚待审查。
     *
     * 向目标发送消息。*/
    send(p: Uint8Array, addr: Addr): Promise<void>;
    /** **不稳定**：新的 API，尚待审查。
     *
     * 关闭套接字。任何待处理的消息应答都将被拒绝 (rejected)，并返回错误。*/
    close(): void;
    /** 返回 `UDPConn` 的地址。 */
    readonly addr: Addr;
    [Symbol.asyncIterator](): AsyncIterator<[Uint8Array, Addr]>;
  }

  /** 面向流协议的通用网络监听器。 */
  export interface Listener extends AsyncIterable<Conn> {
    /** 等待并解析 (resolve) 到与 `Listener` 的下一个连接。 */
    accept(): Promise<Conn>;
    /** 关闭监听器。任何待处理的接收应答都将被拒绝 (rejected)，并返回错误。*/
    close(): void;
    /** 返回 `Listener` 的地址。 */
    readonly addr: Addr;

    [Symbol.asyncIterator](): AsyncIterator<Conn>;
  }

  export interface Conn extends Reader, Writer, Closer {
    /** 连接的本地地址。*/
    readonly localAddr: Addr;
    /** 连接的远程地址。*/
    readonly remoteAddr: Addr;
    /** 连接的资源 ID。*/
    readonly rid: number;
    /** 关闭 (`shutdown(2)`) TCP 连接的读取端。大多数调用者应该只使用 `close()`。*/
    closeRead(): void;
    /** 关闭 (`shutdown(2)`) TCP 连接的写入端。大多数调用者应该只使用 `close()`。*/
    closeWrite(): void;
  }

  export interface ListenOptions {
    /** 要监听的端口号 */
    port: number;
    /** 一个 IP 地址或者可以被解析为 IP 地址的主机名。
     * 如果没有指定，默认值为 `0.0.0.0`。 */
    hostname?: string;
  }

  export interface UnixListenOptions {
    /** 一个 Unix 套接字路径。 */
    address: string;
  }
  /** **不稳定**: 新 API，没有经过审查。
   *
   * 在本地监听网络连接。
   *
   *      const listener1 = Deno.listen({ port: 80 })
   *      const listener2 = Deno.listen({ hostname: "192.0.2.1", port: 80 })
   *      const listener3 = Deno.listen({ hostname: "[2001:db8::1]", port: 80 });
   *      const listener4 = Deno.listen({ hostname: "golang.org", port: 80, transport: "tcp" });
   *
   * 需要 `allow-net` 权限。 */
  export function listen(
    options: ListenOptions & { transport?: "tcp" }
  ): Listener;
  /** **不稳定**: 新 API，没有经过审查。
   *
   * 在本地监听网络连接。
   *
   *     const listener = Deno.listen({ address: "/foo/bar.sock", transport: "unix" })
   *
   * 需要 `allow-read` 权限。 */
  export function listen(
    options: UnixListenOptions & { transport: "unix" }
  ): Listener;
  /** **不稳定**: 新 API，没有经过审查。
   *
   * 在本地监听网络连接。
   *
   *      const listener1 = Deno.listen({ port: 80, transport: "udp" })
   *      const listener2 = Deno.listen({ hostname: "golang.org", port: 80, transport: "udp" });
   *
   * 需要 `allow-net` 权限。 */
  export function listen(
    options: ListenOptions & { transport: "udp" }
  ): DatagramConn;
  /** **不稳定**: 新 API，没有经过审查。
   *
   * 在本地监听网络连接。
   *
   *     const listener = Deno.listen({ address: "/foo/bar.sock", transport: "unixpacket" })
   *
   * 需要 `allow-read` 权限。 */
  export function listen(
    options: UnixListenOptions & { transport: "unixpacket" }
  ): DatagramConn;

  export interface ListenTLSOptions extends ListenOptions {
    /** 服务器证书文件。 */
    certFile: string;
    /** 服务器公钥文件。 */
    keyFile: string;

    transport?: "tcp";
  }

  /** 在本地监听来自 TLS （传输层安全性协议）的网络连接。
   *
   *      const lstnr = Deno.listenTLS({ port: 443, certFile: "./server.crt", keyFile: "./server.key" });
   *
   * 需要 `allow-net` 权限。 */
  export function listenTLS(options: ListenTLSOptions): Listener;

  export interface ConnectOptions {
    /** 要连接的端口号。 */
    port: number;
    /** 一个 IP 地址或者可以被解析为 IP 地址的主机名。
     * 如果没有指定，默认值为 `127.0.0.1`。 */
    hostname?: string;
    transport?: "tcp";
  }

  export interface UnixConnectOptions {
    transport: "unix";
    address: string;
  }

  /**
   * 通过指定传输协议（默认 "tcp"）连接主机名（默认 "127.0.0.1"）和端口号，并异步返回这个连接（`Conn`）。
   *
   *     const conn1 = await Deno.connect({ port: 80 });
   *     const conn2 = await Deno.connect({ hostname: "192.0.2.1", port: 80 });
   *     const conn3 = await Deno.connect({ hostname: "[2001:db8::1]", port: 80 });
   *     const conn4 = await Deno.connect({ hostname: "golang.org", port: 80, transport: "tcp" });
   *     const conn5 = await Deno.connect({ address: "/foo/bar.sock", transport: "unix" });
   *
   * "tcp" 需要 `allow-net` 权限，unix 需要 `allow-read` 权限。
   * */
  export function connect(
    options: ConnectOptions | UnixConnectOptions
  ): Promise<Conn>;

  export interface ConnectTLSOptions {
    /** 要连接的端口。*/
    port: number;
    /** 可以解析为 IP 地址的文本 IP 地址或主机名。如果没有指定，默认值为 `127.0.0.1`。*/
    hostname?: string;
    /** 服务器证书文件。*/
    certFile?: string;
  }

  /** 使用可选的证书文件、主机名（默认值为 "127.0.0.1"）
   * 和端口在 TLS（安全传输层协议）建立安全连接。
   * 证书文件是可选的，如果不包含，则使用 Mozilla 的根证书
   *（具体参见 https://github.com/ctz/webpki-roots）。
   *
   *     const conn1 = await Deno.connectTLS({ port: 80 });
   *     const conn2 = await Deno.connectTLS({ certFile: "./certs/my_custom_root_CA.pem", hostname: "192.0.2.1", port: 80 });
   *     const conn3 = await Deno.connectTLS({ hostname: "[2001:db8::1]", port: 80 });
   *     const conn4 = await Deno.connectTLS({ certFile: "./certs/my_custom_root_CA.pem", hostname: "golang.org", port: 80});
   *
   * 需要 `allow-net` 权限。
   */
  export function connectTLS(options: ConnectTLSOptions): Promise<Conn>;

  /** **不稳定**: not sure if broken or not */
  export interface Metrics {
    opsDispatched: number;
    opsDispatchedSync: number;
    opsDispatchedAsync: number;
    opsDispatchedAsyncUnref: number;
    opsCompleted: number;
    opsCompletedSync: number;
    opsCompletedAsync: number;
    opsCompletedAsyncUnref: number;
    bytesSentControl: number;
    bytesSentData: number;
    bytesReceived: number;
  }

  /** 从 Deno 的特权方接收指标。
   * 这主要用于 Deno 的开发中。
   * 'Ops'（也称为 'bindings'）是 Deno Javascript 和 Deno Rust 之间的沟通桥梁。
   *
   *      > console.table(Deno.metrics())
   *      ┌─────────────────────────┬────────┐
   *      │         (index)         │ Values │
   *      ├─────────────────────────┼────────┤
   *      │      opsDispatched      │   3    │
   *      │    opsDispatchedSync    │   2    │
   *      │   opsDispatchedAsync    │   1    │
   *      │ opsDispatchedAsyncUnref │   0    │
   *      │      opsCompleted       │   3    │
   *      │    opsCompletedSync     │   2    │
   *      │    opsCompletedAsync    │   1    │
   *      │ opsCompletedAsyncUnref  │   0    │
   *      │    bytesSentControl     │   73   │
   *      │      bytesSentData      │   0    │
   *      │      bytesReceived      │  375   │
   *      └─────────────────────────┴────────┘
   */
  export function metrics(): Metrics;

  /** **不稳定**: 重新考虑表示方法。 */
  interface ResourceMap {
    [rid: number]: string;
  }

  /** **不稳定**: 返回类型正在考虑中，并且可能会更改。
   *
   * 返回打开的_文件_资源 ID（rid）及其字符串表示形式的 Map。
   *
   *       console.log(Deno.resources()); // e.g. { 0: "stdin", 1: "stdout", 2: "stderr" }
   *       Deno.openSync('../test.file');
   *       console.log(Deno.resources()); // e.g. { 0: "stdin", 1: "stdout", 2: "stderr", 3: "fsFile" }
   */
  export function resources(): ResourceMap;

  /** **不稳定**: 新 API。需要补充文档。 */
  export interface FsEvent {
    kind: "any" | "access" | "create" | "modify" | "remove";
    paths: string[];
  }

  /** **不稳定**: 新 API，没有经过审查。
   *
   * 监听一个或多个路径的文件系统事件，这个路径可以是文件或者目录，但是必须存在。
   * 一个用户操作（例如 `touch test.file`）可以产生多个文件系统事件。同样，一个
   * 用户操作也可能在一次事件中影响多个路径（例如 `mv old_name.txt new_name.txt`）。
   * 递归选项默认为 `true`，对于目录，将监听指定目录及其所有子目录。
   * 值得注意的是，不同操作系统的事件顺序可能会有所不同。
   *
   *       const iter = Deno.fsEvents("/");
   *       for await (const event of iter) {
   *          console.log(">>>> event", event);  // e.g. { kind: "create", paths: [ "/foo.txt" ] }
   *       }
   *
   * 需要 `allow-read` 权限。
   */
  export function fsEvents(
    paths: string | string[],
    options?: { recursive: boolean }
  ): AsyncIterableIterator<FsEvent>;

  /** How to handle subprocess stdio.
   *
   * `"inherit"` The default if unspecified. The child inherits from the
   * corresponding parent descriptor.
   *
   * `"piped"` A new pipe should be arranged to connect the parent and child
   * sub-processes.
   *
   * `"null"` This stream will be ignored. This is the equivalent of attaching
   * the stream to `/dev/null`. */
  type ProcessStdio = "inherit" | "piped" | "null";

  /** **UNSTABLE**: `signo` 参数可能需要改成 Deno.Signal 枚举。
   *
   * 给指定的 `pid` 进程发送信号。这个功能目前只在 Linux 和 Mac OS 上运行。
   *
   * 当 `pid` 是负的，信号将会发送到带有 `pid` 标识的进程组。
   *
   *      const p = Deno.run({
   *        cmd: ["python", "-c", "from time import sleep; sleep(10000)"]
   *      });
   *
   *      Deno.kill(p.pid, Deno.Signal.SIGINT);
   *
   * 在 Windows 上抛出错误（尚未实现）。
   *
   * 需要 `allow-run` 权限。 */
  export function kill(pid: number, signo: number): void;

  /** **UNSTABLE**: 这里有一些关于如何结束进程的问题需要解决。 */
  export class Process {
    readonly rid: number;
    readonly pid: number;
    readonly stdin?: WriteCloser;
    readonly stdout?: ReadCloser;
    readonly stderr?: ReadCloser;
    /** 解析进程当前的状态。 */
    status(): Promise<ProcessStatus>;
    /** 缓冲区中的 stdout，会在 `Deno.EOF` 之后以 `Uint8Array` 的形式返回。
     *
     * 在创建进程时，你必须将 stdout 设置为 `"piped"`。
     *
     * 会在 stdout 完成后调用 `close()`。 */
    output(): Promise<Uint8Array>;
    /** 缓冲区中的 stderr， 会在 `Deno.EOF` 之后以 `Uint8Array` 的形式返回。
     *
     * 在创建进程时，你必须将 stderr 设置为 `"piped"`。
     *
     * 会在 stderr 完成后调用 `close()`。 */
    stderrOutput(): Promise<Uint8Array>;
    close(): void;
    kill(signo: number): void;
  }

  export interface ProcessStatus {
    success: boolean;
    code?: number;
    signal?: number;
  }

  /** **不稳定**: `args` 最近被重命名为 `cmd`，以区别于 `Deno.args`。 */
  export interface RunOptions {
    /** 需要传递的参数。注意，第一个元素必须是二进制文件的路径。 */
    cmd: string[];
    cwd?: string;
    env?: {
      [key: string]: string;
    };
    stdout?: ProcessStdio | number;
    stderr?: ProcessStdio | number;
    stdin?: ProcessStdio | number;
  }

  /** 派生新的子进程。 RunOptions 必须包含 `opt.cmd`，即程序参数数组，其中第一个参数是二进制文件路径。
   *
   * 子进程使用与父进程相同的工作目录，除非指定了 `opt.cwd`。
   *
   * 子进程的环境变量可以使用 `opt.env` 来设置
   *
   * 默认情况下，子进程继承父进程的 stdio。要更改这些值，可以分别指定`opt.stdout`、`opt.stderr`、`opt.stdin`
   * - 可以将其设置为 `ProcessStdio` 或打开文件的 `rid`。
   *
   * 返回派生子进程的详细信息。
   *
   *       const p = Deno.run({
   *         cmd: ["echo", "hello"],
   *       });
   *
   * 需要 `allow-run` 权限。 */
  export function run(opt: RunOptions): Process;

  enum LinuxSignal {
    SIGHUP = 1,
    SIGINT = 2,
    SIGQUIT = 3,
    SIGILL = 4,
    SIGTRAP = 5,
    SIGABRT = 6,
    SIGBUS = 7,
    SIGFPE = 8,
    SIGKILL = 9,
    SIGUSR1 = 10,
    SIGSEGV = 11,
    SIGUSR2 = 12,
    SIGPIPE = 13,
    SIGALRM = 14,
    SIGTERM = 15,
    SIGSTKFLT = 16,
    SIGCHLD = 17,
    SIGCONT = 18,
    SIGSTOP = 19,
    SIGTSTP = 20,
    SIGTTIN = 21,
    SIGTTOU = 22,
    SIGURG = 23,
    SIGXCPU = 24,
    SIGXFSZ = 25,
    SIGVTALRM = 26,
    SIGPROF = 27,
    SIGWINCH = 28,
    SIGIO = 29,
    SIGPWR = 30,
    SIGSYS = 31,
  }
  enum MacOSSignal {
    SIGHUP = 1,
    SIGINT = 2,
    SIGQUIT = 3,
    SIGILL = 4,
    SIGTRAP = 5,
    SIGABRT = 6,
    SIGEMT = 7,
    SIGFPE = 8,
    SIGKILL = 9,
    SIGBUS = 10,
    SIGSEGV = 11,
    SIGSYS = 12,
    SIGPIPE = 13,
    SIGALRM = 14,
    SIGTERM = 15,
    SIGURG = 16,
    SIGSTOP = 17,
    SIGTSTP = 18,
    SIGCONT = 19,
    SIGCHLD = 20,
    SIGTTIN = 21,
    SIGTTOU = 22,
    SIGIO = 23,
    SIGXCPU = 24,
    SIGXFSZ = 25,
    SIGVTALRM = 26,
    SIGPROF = 27,
    SIGWINCH = 28,
    SIGINFO = 29,
    SIGUSR1 = 30,
    SIGUSR2 = 31,
  }

  /** **不稳定**: make platform independent.
   *
   * 信号数字。此值是独立于平台的。 */
  export const Signal: typeof MacOSSignal | typeof LinuxSignal;

  interface InspectOptions {
    showHidden?: boolean;
    depth?: number;
    colors?: boolean;
    indentLevel?: number;
  }

  /** **不稳定**：字符串输出的确切形式仍在考虑，可能会更改。
   *
   * 将输入转换为与 `console.log()` 打印格式相同的字符串。
   *
   *      const obj = {};
   *      obj.propA = 10;
   *      obj.propB = "hello"
   *      const objAsString = Deno.inspect(obj); // { propA: 10, propB: "hello" }
   *      console.log(obj);  // 输出与 objAsString 相同的值，例如: { propA: 10, propB: "hello" }
   *
   * 你还可以通过对象上的 `Deno.symbols.customInspect` 函数
   * 注册自定义的 inspect function，以控制和自定义输出。
   *
   *      class A {
   *        x = 10;
   *        y = "hello";
   *        [Deno.symbols.customInspect](): string {
   *          return "x=" + this.x + ", y=" + this.y;
   *        }
   *      }
   *
   *      const inStringFormat = Deno.inspect(new A()); // "x=10, y=hello"
   *      console.log(inStringFormat);  // 输出 "x=10, y=hello"
   *
   * 同时还提供了一些输出选项。
   *
   *      const out = Deno.inspect(obj, {showHidden: true, depth: 4, colors: true, indentLevel: 2});
   *
   */
  export function inspect(value: unknown, options?: InspectOptions): string;

  export type OperatingSystem = "mac" | "win" | "linux";

  export type Arch = "x64" | "arm64";

  interface BuildInfo {
    /** CPU 架构。 */
    arch: Arch;
    /** 操作系统。 */
    os: OperatingSystem;
  }

  /** 构建的相关信息。 */
  export const build: BuildInfo;

  interface Version {
    deno: string;
    v8: string;
    typescript: string;
  }
  /** Deno 的详细版本信息。包括了 deno、v8、typescript。 */
  export const version: Version;

  /** 诊断消息的日志类别。 */
  export enum DiagnosticCategory {
    Log = 0,
    Debug = 1,
    Info = 2,
    Error = 3,
    Warning = 4,
    Suggestion = 5,
  }

  export interface DiagnosticMessageChain {
    message: string;
    category: DiagnosticCategory;
    code: number;
    next?: DiagnosticMessageChain[];
  }

  export interface DiagnosticItem {
    /** 诊断信息总结。*/
    message: string;
    /** 进一步诊断的有序数组。*/
    messageChain?: DiagnosticMessageChain;
    /** 与诊断相关的信息。当有建议或其他附加诊断信息时会出现。*/
    relatedInformation?: DiagnosticItem[];
    /** 与诊断相关的源代码。*/
    sourceLine?: string;
    /** 与诊断相关的行号。*/
    lineNumber?: number;
    /** 与诊断相关的文件名称。*/
    scriptResourceName?: string;
    /** 与诊断相关的起始位置。*/
    startPosition?: number;
    /** 与诊断相关的结束位置。*/
    endPosition?: number;
    /** 诊断消息的日志类别。*/
    category: DiagnosticCategory;
    /** 数字标识符。*/
    code: number;
    /** 与诊断相关的 sourceLine 的开始列。*/
    startColumn?: number;
    /** 与诊断相关的 sourceLine 的结束列。*/
    endColumn?: number;
  }

  export interface Diagnostic {
    /** 诊断信息数组。*/
    items: DiagnosticItem[];
  }

  /** **不稳定**: 新 API，没有经过审查。
   *
   * 格式化诊断信息数组，并以用户友好的格式将其作为单个字符串返回。
   *
   *       const [diagnostics, result] = Deno.compile("file_with_compile_issues.ts");
   *       console.table(diagnostics);  // 输出原始诊断信息
   *       console.log(Deno.formatDiagnostics(diagnostics));  // 用户友好方式的输出诊断信息
   *
   * @param items 要格式化的诊断信息数组
   */
  export function formatDiagnostics(items: DiagnosticItem[]): string;

  /** **不稳定**: 新 API，没有经过审查。
   *
   * TypeScript 编译选项的特定子集，这些选项能够被 Deno 内置的 TypeScript 编译器支持。 */
  export interface CompilerOptions {
    /** 允许编译 JavaScript 文件。默认为 `true`。 */
    allowJs?: boolean;
    /** 允许从没有设置默认导出的模块中默认导入。这并不影响代码的输出，仅为了类型检查。默认为 `false`。 */
    allowSyntheticDefaultImports?: boolean;
    /** 允许从模块中访问 UMD 全局变量。默认为 `false`。 */
    allowUmdGlobalAccess?: boolean;
    /** 不报告执行不到的代码错误。默认为 `false`。 */
    allowUnreachableCode?: boolean;
    /** 不报告未使用的标签错误。默认为 `false`。 */
    allowUnusedLabels?: boolean;
    /** 以严格模式解析源文件并为每个源文件生成 `"use strict"` 语句。
     * 默认为 `true`。 */
    alwaysStrict?: boolean;
    /** 解析非相对模块名的基准目录。默认为 `undefined`。 */
    baseUrl?: string;
    /** 报告 `.js` 文件中存在的错误。与 `allowJs` 配合使用。默认为 `false`。 */
    checkJs?: boolean;
    /** 生成相应的 `.d.ts` 文件。默认为 `false`。 */
    declaration?: boolean;
    /** 生成声明文件的输出路径。 */
    declarationDir?: string;
    /** 为每个 `.d.ts` 文件生成 ource map。默认为 `false`。 */
    declarationMap?: boolean;
    /** 当编译目标设置为 ES5 或 ES3 时，为 `for..of`、数组解构、数组展开提供完整的迭代支持。默认为 `false`。 */
    downlevelIteration?: boolean;
    /** 在输出文件的开头加入 BOM 头（UTF-8 Byte Order Mark）。默认为 `false`。 */
    emitBOM?: boolean;
    /** 只输出 `.d.ts` 文件。默认为 `false`。 */
    emitDeclarationOnly?: boolean;
    /** 给源码里的装饰器声明加上设计类型元数据。查看
     * [microsoft/TypeScript#2577](https://github.com/Microsoft/TypeScript/issues/2577)
     * 了解更多信息。默认为 `false`。 */
    emitDecoratorMetadata?: boolean;
    /** 为了兼容 babel 运行时生态，输出 `__importStar` 和 `__importDefault` 辅助函数并且开启 `allowSyntheticDefaultImports` 选项。默认为 `true`。 */
    esModuleInterop?: boolean;
    /** 启用实验性的 ES 装饰器。默认为 `false`。 */
    experimentalDecorators?: boolean;
    /** 生成单个 source maps 文件，而不是将每 source maps 生成不同的文件。
     * 默认为 `false`。 */
    inlineSourceMap?: boolean;
    /** 将代码与 source maps 生成到一个文件中，要求同时设置了 `inlineSourceMap` or `sourceMap` 选项。默认为 `false`。 */
    inlineSources?: boolean;
    /** 执行额外的检查，确保我的程序代码可以被不进行任何类型检查的编译器正确地编译。
     * 默认为 `false`。 */
    isolatedModules?: boolean;
    /** 为 `.tsx` 文件提供 JSX 支持：`"react"`, `"preserve"`, `"react-native"`。
     * 默认为 `"react"`。 */
    jsx?: "react" | "preserve" | "react-native";
    /** 指定生成目标为 JSX 时，使用的 JSX 工厂函数，比如 `React.createElement` 或 `h`。默认为 `React.createElement`。 */
    jsxFactory?: string;
    /** 只解析字符串属性的 keyof (忽略 numbers 和
     * symbols)。默认为 `false`。 */
    keyofStringsOnly?: string;
    /** Emit class fields with ECMAScript-standard semantics. 默认为 `false`。
     * Does not apply to `"esnext"` target. */
    useDefineForClassFields?: boolean;
    /** 编译过程中需要引入的库文件的列表。当输出时，Deno 的核心运行库也会使用。 */
    lib?: string[];
    /** 显示错误信息时使用的语言。 */
    locale?: string;
    /** 为调试器指定指定 source map 文件的路径，而不是使用生成时的路径。
     * 当 `.map` 文件是在运行时指定的，并不同于 `.js` 文件的地址时使用这个标记。
     * 指定的路径会嵌入到 source map 里告诉调试器到哪里去找它们。默认为 `undefined`。 */
    mapRoot?: string;
    /** 指定生成哪个模块系统代码。默认为 `"esnext"`。 */
    module?:
      | "none"
      | "commonjs"
      | "amd"
      | "system"
      | "umd"
      | "es6"
      | "es2015"
      | "esnext";
    /** 不在输出文件中生成用户自定义的帮助函数代码，如 `__extends`。默认为 `false`。 */
    noEmitHelpers?: boolean;
    /** 报告 `switch` 语句的 fallthrough 错误。默认为 `false`。 */
    noFallthroughCasesInSwitch?: boolean;
    /** 在表达式和声明上有隐含的 `any` 类型时报错。
     * 默认为 `true`。 */
    noImplicitAny?: boolean;
    /** 当函数的所有返回路径存在没有 `return` 的情况时报错。
     * 默认为 `false`。 */
    noImplicitReturns?: boolean;
    /** 当 `this` 表达式的值为 `any` 类型的时候报错。默认为 `true`。*/
    noImplicitThis?: boolean;
    /** 不要在模块输出中包含 `"use strict"` 指令。默认为 `false`。 */
    noImplicitUseStrict?: boolean;
    /** 不把 `/// <reference>` 或模块导入的文件加到编译文件列表。默认为 `false`。 */
    noResolve?: boolean;
    /** 禁用在函数类型里对泛型签名进行严格检查。默认为 `false`。 */
    noStrictGenericChecks?: boolean;
    /** 当存在未使用的局部变量时报错。默认为 `false`。 */
    noUnusedLocals?: boolean;
    /** 当存在未使用的参数时报错。默认为 `false`。 */
    noUnusedParameters?: boolean;
    /** 重定向输出目录。这个只影响 `Deno.compile` 并且只改变输出文件的名字。默认为 `undefined`。 */
    outDir?: string;
    /** 模块名到基于 `baseUrl` 的路径映射的列表。默认为 `undefined`。 */
    paths?: Record<string, string[]>;
    /** Do not erase const enum declarations in generated code. 默认为 `false`。 */
    preserveConstEnums?: boolean;
    /** Remove all comments except copy-right header comments beginning with
     * `/*!`. 默认为 `true`。 */
    removeComments?: boolean;
    /** Include modules imported with `.json` extension. 默认为 `true`。 */
    resolveJsonModule?: boolean;
    /** Specifies the root directory of input files. Only use to control the
     * output directory structure with `outDir`. 默认为 `undefined`。 */
    rootDir?: string;
    /** List of _root_ folders whose combined content represent the structure of
     * the project at runtime. 默认为 `undefined`。 */
    rootDirs?: string[];
    /** Generates corresponding `.map` file. 默认为 `false`。 */
    sourceMap?: boolean;
    /** Specifies the location where debugger should locate TypeScript files
     * instead of source locations. Use this flag if the sources will be located
     * at run-time in a different location than that at design-time. The location
     * specified will be embedded in the sourceMap to direct the debugger where
     * the source files will be located. 默认为 `undefined`。 */
    sourceRoot?: string;
    /** Enable all strict type checking options. Enabling `strict` enables
     * `noImplicitAny`, `noImplicitThis`, `alwaysStrict`, `strictBindCallApply`,
     * `strictNullChecks`, `strictFunctionTypes` and
     * `strictPropertyInitialization`. 默认为 `true`。 */
    strict?: boolean;
    /** Enable stricter checking of the `bind`, `call`, and `apply` methods on
     * functions. 默认为 `true`。 */
    strictBindCallApply?: boolean;
    /** Disable bivariant parameter checking for function types. 默认为 `true`。 */
    strictFunctionTypes?: boolean;
    /** Ensure non-undefined class properties are initialized in the constructor.
     * This option requires `strictNullChecks` be enabled in order to take effect.
     * 默认为 `true`。 */
    strictPropertyInitialization?: boolean;
    /** In strict null checking mode, the `null` and `undefined` values are not in
     * the domain of every type and are only assignable to themselves and `any`
     * (the one exception being that `undefined` is also assignable to `void`). */
    strictNullChecks?: boolean;
    /** 阻止对对象字面量的额外属性检查。默认为 `false`。 */
    suppressExcessPropertyErrors?: boolean;
    /** 阻止 `noImplicitAny` 对缺少索引签名的索引对象报错。*/
    suppressImplicitAnyIndexErrors?: boolean;
    /** 指定 ECMAScript 目标版本。默认为 `esnext`。 */
    target?:
      | "es3"
      | "es5"
      | "es6"
      | "es2015"
      | "es2016"
      | "es2017"
      | "es2018"
      | "es2019"
      | "es2020"
      | "esnext";
    /** List of names of type definitions to include. 默认为 `undefined`。
     *
     * The type definitions are resolved according to the normal Deno resolution
     * irrespective of if sources are provided on the call. Like other Deno
     * modules, there is no "magical" resolution. For example:
     *
     *      Deno.compile(
     *        "./foo.js",
     *        undefined,
     *        {
     *          types: [ "./foo.d.ts", "https://deno.land/x/example/types.d.ts" ]
     *        }
     *      );
     */
    types?: string[];
  }

<<<<<<< HEAD
  /** **不稳定**: 新 API，没有经过审查。
=======
  /** **不稳定**：新的 API，尚待审核。
>>>>>>> 274fa13c
   *
   * transpile only 命令的结果，其中 `source`
   * 为转化后的源码，而 `map` 则为源码的 source map。*/
  export interface TranspileOnlyResult {
    source: string;
    map?: string;
  }

<<<<<<< HEAD
  /** **不稳定**: 新 API，没有经过审查。
=======
  /** **不稳定**：新的 API，尚待审核。
>>>>>>> 274fa13c
   *
   * 给定一组 TypeScript 类型的源码 (sources)，返回解析后的映射，
   * 其中的 key 是 sources 的 key，结果则包含转化过的源码及源码的 source map。
   * 此函数并不进行类型校检，它可以有效地从文件中 “删除” 类型。
   *
   *      const results =  await Deno.transpileOnly({
   *        "foo.ts": `const foo: string = "foo";`
   *      });
   *
   * @param sources key 是文件名，value 是要转换的源码。
   *                文件扩展名并不会被解析，仅用作解析结果的 key。
   * @param options 编译选项。这是可以被 Deno 支持的 ts.CompilerOptions 选项的一个子集。
   */
  export function transpileOnly(
    sources: Record<string, string>,
    options?: CompilerOptions
  ): Promise<Record<string, TranspileOnlyResult>>;

<<<<<<< HEAD
  /** **不稳定**: 新 API，没有经过审查。
=======
  /** **不稳定**：新的 API，尚待审核。
>>>>>>> 274fa13c
   *
   * 它接受根模块名 rootName，及 Record<string, string> 类型的可选参数
   * sources 做为模块源。返回编译后的模块集合及编译过程中遇到的问题的诊断信息。
   *
   * 如果仅传了 rootName，那么模块解析结果同命令行一致。
   *
   * 如果传递了 sources，则所有模块都将从该 sources 对象中解析出来，
   * 其中键是模块名称，值是内容。模块名称的扩展名将用于确定模块的类型。
   *
   *      const [ maybeDiagnostics1, output1 ] = await Deno.compile("foo.ts");
   *
   *      const [ maybeDiagnostics2, output2 ] = await Deno.compile("/foo.ts", {
   *        "/foo.ts": `export * from "./bar.ts";`,
   *        "/bar.ts": `export const bar = "bar";`
   *      });
   *
   * @param rootName 作为 “起点” 的模块名。如果没有传递 `sources` 参数,
   *                 Deno 将从外部解析模块，就像在命令行中指定了 `rootName` 一样。
   * @param sources 可选参数，解析模块时使用的 key/value 对象，其中 key 是模块名，value 是源内容。
   *                key 的扩展名决定了解析模块的类型。如果提供此参数，Deno 将不会尝试从外部解析任何模块。
   * @param options 编译选项。这是可以被 Deno 支持的 ts.CompilerOptions 选项的一个子集。
   */
  export function compile(
    rootName: string,
    sources?: Record<string, string>,
    options?: CompilerOptions
  ): Promise<[DiagnosticItem[] | undefined, Record<string, string>]>;

<<<<<<< HEAD
  /** **不稳定**: 新 API，没有经过审查。
=======
  /** **不稳定**：新的 API，尚待审核。
   *
   * `bundle()` 是编译器 API 的一部分。有关此功能的完整说明，
   * 请参见 [手册](https://deno.land/std/manual.md#denobundle)。
>>>>>>> 274fa13c
   *
   * 它接受根模块名 rootName，及可选参数 sources 做为模块源。
   * 就像使用 `deno bundle` 命令输出的结果一样，其返回值是一个
   * JavaScript 字符串（如果在打包过程中出现错误, 则会返回错误诊断信息）。
   *
   * 如果仅传了 rootName，那么模块解析结果同命令行一致。
   *
   * 如果传递了 sources，则所有模块都将从该 sources 对象中解析出来，
   * 其中键是模块名称，值是内容。模块名称的扩展名将用于确定模块的类型。
   *
   *      // 相当于执行 "deno bundle foo.ts" 命令
   *      const [ maybeDiagnostics1, output1 ] = await Deno.bundle("foo.ts");
   *
   *      const [ maybeDiagnostics2, output2 ] = await Deno.bundle("/foo.ts", {
   *        "/foo.ts": `export * from "./bar.ts";`,
   *        "/bar.ts": `export const bar = "bar";`
   *      });
   *
   * @param rootName 作为 “起点” 的模块名。如果没有传递 `sources` 参数,
   *                 Deno 将从外部解析模块，就像在命令行中指定了 `rootName` 一样。
   * @param sources 可选参数，解析模块时使用的 key/value 对象，其中 key 是模块名，value 是源内容。
   *                key 的扩展名决定了解析模块的类型。如果提供此参数，Deno 将不会尝试从外部解析任何模块。
   * @param options 编译选项。这是可以被 Deno 支持的 ts.CompilerOptions 选项的一个子集。
   */
  export function bundle(
    rootName: string,
    sources?: Record<string, string>,
    options?: CompilerOptions
  ): Promise<[DiagnosticItem[] | undefined, string]>;

  /** 将脚本参数返回给程序。例如我们运行下方的程序:
   *
   *      deno --allow-read https://deno.land/std/examples/cat.ts /etc/passwd
   *
   * 然后 `Deno.args` 将包含:
   *
   *      [ "/etc/passwd" ]
   */
  export const args: string[];

  /** **不稳定**: 新 API，没有经过审查。
   *
   * 信号流，实现了 `AsyncIterator` 和 `PromiseLike` 接口。 */
  export class SignalStream
    implements AsyncIterableIterator<void>, PromiseLike<void> {
    constructor(signal: typeof Deno.Signal);
    then<T, S>(
      f: (v: void) => T | Promise<T>,
      g?: (v: void) => S | Promise<S>
    ): Promise<T | S>;
    next(): Promise<IteratorResult<void>>;
    [Symbol.asyncIterator](): AsyncIterableIterator<void>;
    dispose(): void;
  }

  /** **不稳定**: 新 API，没有经过审查。
   *
   * 返回指定信号编码的流。返回值可用于异步迭代。
   *
   *      for await (const _ of Deno.signal(Deno.Signal.SIGTERM)) {
   *        console.log("got SIGTERM!");
   *      }
   *
   * 也可以把它作为 Promise 来使用。在这种情况下，只能收到第一个值。
   *
   *      await Deno.signal(Deno.Signal.SIGTERM);
   *      console.log("SIGTERM received!")
   *
   * 如果要停止接收信号，可以使用信号流对象(`SignalStream`)的 `.dispose()` 方法。
   *
   *      const sig = Deno.signal(Deno.Signal.SIGTERM);
   *      setTimeout(() => { sig.dispose(); }, 5000);
   *      for await (const _ of sig) {
   *        console.log("SIGTERM!")
   *      }
   *
   * 当调用 `sig.dispose()` 5 秒后，上述 for-await 循环退出。
   *
   * 注意: 这个功能还没有在 Windows 上实现。
   */
  export function signal(signo: number): SignalStream;

  /** **不稳定**: 新 API，没有经过审查。 */
  export const signals: {
    /** 返回 SIGALRM 信号流。
     *
     * 此方法是 `Deno.signal(Deno.Signal.SIGALRM)` 的简写形式。 */
    alarm: () => SignalStream;
    /** 返回 SIGCHLD 信号流。
     *
     * 此方法是 `Deno.signal(Deno.Signal.SIGCHLD)` 的简写形式。 */
    child: () => SignalStream;
    /** 返回 SIGHUP 信号流。
     *
     * 此方法是 `Deno.signal(Deno.Signal.SIGHUP)` 的简写形式。 */
    hungup: () => SignalStream;
    /** 返回 SIGINT 信号流。
     *
     * 此方法是 `Deno.signal(Deno.Signal.SIGINT)` 的简写形式。 */
    interrupt: () => SignalStream;
    /** 返回 SIGIO 信号流。
     *
     * 此方法是 `Deno.signal(Deno.Signal.SIGIO)` 的简写形式。 */
    io: () => SignalStream;
    /** 返回 SIGPIPE 信号流。
     *
     * 此方法是 `Deno.signal(Deno.Signal.SIGPIPE)` 的简写形式。 */
    pipe: () => SignalStream;
    /** 返回 SIGQUIT 信号流。
     *
     * 此方法是 `Deno.signal(Deno.Signal.SIGQUIT)` 的简写形式。 */
    quit: () => SignalStream;
    /** 返回 SIGTERM 信号流。
     *
     * 此方法是 `Deno.signal(Deno.Signal.SIGTERM)` 的简写形式。 */
    terminate: () => SignalStream;
    /** 返回 SIGUSR1 信号流。
     *
     * 此方法是 `Deno.signal(Deno.Signal.SIGUSR1)` 的简写形式。 */
    userDefined1: () => SignalStream;
    /** 返回 SIGUSR2 信号流。
     *
     * 此方法是 `Deno.signal(Deno.Signal.SIGUSR2)` 的简写形式。 */
    userDefined2: () => SignalStream;
    /** 返回 SIGWINCH 信号流。
     *
     * 此方法是 `Deno.signal(Deno.Signal.SIGWINCH)` 的简写形式。 */
    windowChange: () => SignalStream;
  };

  /** **不稳定**: 新 API。可能会把 `Deno.EOF` 移动到这里。
   *
   * 和 Deno 相关的 `Symbol`。 */
  export const symbols: {
    /** 用于将 Deno 内部 API 暴露出来的 Symbol */
    readonly internal: unique symbol;
    /** 这个 Symbol 可以作为 key 来定义一个方法，当 `Deno.inspect()` 被调用或者调用了
     * console 的日志方法时，这个自定义函数被调用。 */
    readonly customInspect: unique symbol;
    // TODO(ry) move EOF here?
  };
}<|MERGE_RESOLUTION|>--- conflicted
+++ resolved
@@ -1772,19 +1772,11 @@
    */
   export function shutdown(rid: number, how: ShutdownMode): void;
 
-<<<<<<< HEAD
-  /** **不稳定**: 新 API，没有经过审查。
-=======
   /** **不稳定**：新的 API，尚待审查。
->>>>>>> 274fa13c
    *
    * 面向消息协议的通用传输监听器。*/
   export interface DatagramConn extends AsyncIterable<[Uint8Array, Addr]> {
-<<<<<<< HEAD
-    /** **不稳定**: 新 API，没有经过审查。
-=======
     /** **不稳定**：新的 API，尚待审查。
->>>>>>> 274fa13c
      *
      * 等待并解析 (resolve) 为下一条消息传递给 `UDPConn`。*/
     receive(p?: Uint8Array): Promise<[Uint8Array, Addr]>;
@@ -2490,11 +2482,7 @@
     types?: string[];
   }
 
-<<<<<<< HEAD
-  /** **不稳定**: 新 API，没有经过审查。
-=======
   /** **不稳定**：新的 API，尚待审核。
->>>>>>> 274fa13c
    *
    * transpile only 命令的结果，其中 `source`
    * 为转化后的源码，而 `map` 则为源码的 source map。*/
@@ -2503,11 +2491,7 @@
     map?: string;
   }
 
-<<<<<<< HEAD
-  /** **不稳定**: 新 API，没有经过审查。
-=======
   /** **不稳定**：新的 API，尚待审核。
->>>>>>> 274fa13c
    *
    * 给定一组 TypeScript 类型的源码 (sources)，返回解析后的映射，
    * 其中的 key 是 sources 的 key，结果则包含转化过的源码及源码的 source map。
@@ -2526,11 +2510,7 @@
     options?: CompilerOptions
   ): Promise<Record<string, TranspileOnlyResult>>;
 
-<<<<<<< HEAD
-  /** **不稳定**: 新 API，没有经过审查。
-=======
   /** **不稳定**：新的 API，尚待审核。
->>>>>>> 274fa13c
    *
    * 它接受根模块名 rootName，及 Record<string, string> 类型的可选参数
    * sources 做为模块源。返回编译后的模块集合及编译过程中遇到的问题的诊断信息。
@@ -2559,14 +2539,10 @@
     options?: CompilerOptions
   ): Promise<[DiagnosticItem[] | undefined, Record<string, string>]>;
 
-<<<<<<< HEAD
-  /** **不稳定**: 新 API，没有经过审查。
-=======
   /** **不稳定**：新的 API，尚待审核。
    *
    * `bundle()` 是编译器 API 的一部分。有关此功能的完整说明，
    * 请参见 [手册](https://deno.land/std/manual.md#denobundle)。
->>>>>>> 274fa13c
    *
    * 它接受根模块名 rootName，及可选参数 sources 做为模块源。
    * 就像使用 `deno bundle` 命令输出的结果一样，其返回值是一个
