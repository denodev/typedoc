--- conflicted
+++ resolved
@@ -1140,18 +1140,10 @@
    */
   export function chown(path: string, uid: number, gid: number): Promise<void>;
 
-<<<<<<< HEAD
-  /** **UNSTABLE**: 需要调研高精度的 time。
-   * 
-   * 基于文件系统的 `path` 同时改变访问 (`atime`) 和修改 (`mtime`) 的时间。
-   * 给定的时间以秒 （UNIX epoch time） 为单位或着是 `Date` 对象。
-=======
-  /** **不稳定**：需要对高精度时间进行调查。
+  /** **不稳定**：需要对高精度时间（hrtime）进行调查。
    *
    * 同步地更改路径（`path`）引用的文件系统对象的访问时间（`atime`）和修改时间（`mtime`）。
    * 给定的时间参数可以是秒（UNIX 纪元时间）或者日期对象。
-   * 
->>>>>>> d8a0f16c
    *
    *       Deno.utimeSync("myfile.txt", 1556495550, new Date());
    *
